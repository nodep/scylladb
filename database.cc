/*
 * Copyright (C) 2014 ScyllaDB
 */

/*
 * This file is part of Scylla.
 *
 * Scylla is free software: you can redistribute it and/or modify
 * it under the terms of the GNU Affero General Public License as published by
 * the Free Software Foundation, either version 3 of the License, or
 * (at your option) any later version.
 *
 * Scylla is distributed in the hope that it will be useful,
 * but WITHOUT ANY WARRANTY; without even the implied warranty of
 * MERCHANTABILITY or FITNESS FOR A PARTICULAR PURPOSE.  See the
 * GNU General Public License for more details.
 *
 * You should have received a copy of the GNU General Public License
 * along with Scylla.  If not, see <http://www.gnu.org/licenses/>.
 */

#include "log.hh"
#include "lister.hh"
#include "database.hh"
#include "unimplemented.hh"
#include "core/future-util.hh"
#include "db/commitlog/commitlog_entry.hh"
#include "db/system_keyspace.hh"
#include "db/consistency_level.hh"
#include "db/commitlog/commitlog.hh"
#include "db/config.hh"
#include "to_string.hh"
#include "query-result-writer.hh"
#include "cql3/column_identifier.hh"
#include "core/seastar.hh"
#include <seastar/core/sleep.hh>
#include <seastar/core/rwlock.hh>
#include <seastar/core/metrics.hh>
#include <seastar/core/execution_stage.hh>
#include <boost/algorithm/string/classification.hpp>
#include <boost/algorithm/string/split.hpp>
#include "sstables/sstables.hh"
#include "sstables/compaction.hh"
#include "sstables/remove.hh"
#include <boost/range/adaptor/transformed.hpp>
#include <boost/range/adaptor/map.hpp>
#include "locator/simple_snitch.hh"
#include <boost/algorithm/cxx11/all_of.hpp>
#include <boost/algorithm/cxx11/any_of.hpp>
#include <boost/function_output_iterator.hpp>
#include <boost/range/algorithm/heap_algorithm.hpp>
#include <boost/range/algorithm/remove_if.hpp>
#include <boost/range/algorithm/find.hpp>
#include <boost/range/algorithm/find_if.hpp>
#include <boost/range/algorithm/sort.hpp>
#include <boost/range/adaptor/map.hpp>
#include "frozen_mutation.hh"
#include "mutation_partition_applier.hh"
#include "core/do_with.hh"
#include "service/migration_manager.hh"
#include "service/storage_service.hh"
#include "message/messaging_service.hh"
#include "mutation_query.hh"
#include <core/fstream.hh>
#include <seastar/core/enum.hh>
#include "utils/latency.hh"
#include "schema_registry.hh"
#include "service/priority_manager.hh"
#include "cell_locking.hh"
#include "db/view/row_locking.hh"
#include "view_info.hh"
#include "memtable-sstable.hh"
#include "db/schema_tables.hh"
#include "db/query_context.hh"
#include "sstables/compaction_manager.hh"
#include "sstables/compaction_backlog_manager.hh"
#include "sstables/progress_monitor.hh"

#include "checked-file-impl.hh"
#include "disk-error-handler.hh"

#include "db/timeout_clock.hh"

using namespace std::chrono_literals;

logging::logger dblog("database");

// Handles permit management only, used for situations where we don't want to inform
// the compaction manager about backlogs (i.e., tests)
class permit_monitor : public sstables::write_monitor {
    sstable_write_permit _permit;
public:
    permit_monitor(sstable_write_permit&& permit)
            : _permit(std::move(permit)) {
    }

    virtual void on_write_started(const sstables::writer_offset_tracker& t) override { }
    virtual void on_data_write_completed() override { }
    virtual void on_write_completed() override {
        // We need to start a flush before the current one finishes, otherwise
        // we'll have a period without significant disk activity when the current
        // SSTable is being sealed, the caches are being updated, etc. To do that,
        // we ensure the permit doesn't outlive this continuation.
        _permit = sstable_write_permit::unconditional();
    }
    virtual void on_flush_completed() override { }
};

// Handles all tasks related to sstable writing: permit management, compaction backlog updates, etc
class database_sstable_write_monitor : public permit_monitor, public backlog_write_progress_manager {
    sstables::shared_sstable _sst;
    compaction_manager& _compaction_manager;
    sstables::compaction_strategy& _compaction_strategy;
    const sstables::writer_offset_tracker* _tracker = nullptr;
    uint64_t _progress_seen = 0;
public:
    database_sstable_write_monitor(sstable_write_permit&& permit, sstables::shared_sstable sst, compaction_manager& manager, sstables::compaction_strategy& strategy)
            : permit_monitor(std::move(permit))
            , _sst(std::move(sst))
            , _compaction_manager(manager)
            , _compaction_strategy(strategy)
    {}

    virtual void on_write_started(const sstables::writer_offset_tracker& t) override {
        _tracker = &t;
        _compaction_strategy.get_backlog_tracker().register_partially_written_sstable(_sst, *this);
    }

    virtual void on_data_write_completed() override {
        _progress_seen = _tracker->offset;
        _tracker = nullptr;
    }

    void write_failed() {
        _compaction_strategy.get_backlog_tracker().revert_charges(_sst);
    }

    virtual uint64_t written() const override {
        if (_tracker) {
            return _tracker->offset;
        }
        return _progress_seen;
    }
};

static const std::unordered_set<sstring> system_keyspaces = {
                db::system_keyspace::NAME, db::schema_tables::NAME
};

bool is_system_keyspace(const sstring& name) {
    return system_keyspaces.find(name) != system_keyspaces.end();
}

// Used for tests where the CF exists without a database object. We need to pass a valid
// dirty_memory manager in that case.
thread_local dirty_memory_manager default_dirty_memory_manager;

lw_shared_ptr<memtable_list>
column_family::make_memory_only_memtable_list() {
    auto get_schema = [this] { return schema(); };
    return make_lw_shared<memtable_list>(std::move(get_schema), _config.dirty_memory_manager);
}

lw_shared_ptr<memtable_list>
column_family::make_memtable_list() {
    auto seal = [this] (flush_permit&& permit) {
        return seal_active_memtable(std::move(permit));
    };
    auto get_schema = [this] { return schema(); };
    return make_lw_shared<memtable_list>(std::move(seal), std::move(get_schema), _config.dirty_memory_manager);
}

lw_shared_ptr<memtable_list>
column_family::make_streaming_memtable_list() {
    auto seal_immediate = [this] (flush_permit&& permit) {
        return seal_active_streaming_memtable_immediate(std::move(permit));
    };
    auto seal_delayed = [this] {
        return seal_active_streaming_memtable_delayed();
    };
    auto get_schema =  [this] { return schema(); };
    return make_lw_shared<memtable_list>(std::move(seal_immediate), std::move(seal_delayed), std::move(get_schema), _config.streaming_dirty_memory_manager);
}

lw_shared_ptr<memtable_list>
column_family::make_streaming_memtable_big_list(streaming_memtable_big& smb) {
    auto seal = [this, &smb] (flush_permit&& permit) {
        return seal_active_streaming_memtable_big(smb, std::move(permit));
    };
    auto get_schema =  [this] { return schema(); };
    return make_lw_shared<memtable_list>(std::move(seal), std::move(get_schema), _config.streaming_dirty_memory_manager);
}

column_family::column_family(schema_ptr schema, config config, db::commitlog* cl, compaction_manager& compaction_manager, cell_locker_stats& cl_stats)
    : _schema(std::move(schema))
    , _config(std::move(config))
    , _memtables(_config.enable_disk_writes ? make_memtable_list() : make_memory_only_memtable_list())
    , _streaming_memtables(_config.enable_disk_writes ? make_streaming_memtable_list() : make_memory_only_memtable_list())
    , _compaction_strategy(make_compaction_strategy(_schema->compaction_strategy(), _schema->compaction_strategy_options()))
    , _sstables(make_lw_shared(_compaction_strategy.make_sstable_set(_schema)))
    , _cache(_schema, sstables_as_snapshot_source(), global_cache_tracker(), is_continuous::yes)
    , _commitlog(cl)
    , _compaction_manager(compaction_manager)
    , _index_manager(*this)
    , _counter_cell_locks(std::make_unique<cell_locker>(_schema, cl_stats))
    , _row_locker(_schema)
{
    if (!_config.enable_disk_writes) {
        dblog.warn("Writes disabled, column family no durable.");
    }
    set_metrics();
}

partition_presence_checker
column_family::make_partition_presence_checker(lw_shared_ptr<sstables::sstable_set> sstables) {
    auto sel = make_lw_shared(sstables->make_incremental_selector());
    return [this, sstables = std::move(sstables), sel = std::move(sel)] (const dht::decorated_key& key) {
        auto& sst = sel->select(key.token()).sstables;
        if (sst.empty()) {
            return partition_presence_checker_result::definitely_doesnt_exist;
        }
        auto hk = sstables::sstable::make_hashed_key(*_schema, key.key());
        for (auto&& s : sst) {
            if (s->filter_has_key(hk)) {
                return partition_presence_checker_result::maybe_exists;
            }
        }
        return partition_presence_checker_result::definitely_doesnt_exist;
    };
}

snapshot_source
column_family::sstables_as_snapshot_source() {
    return snapshot_source([this] () {
        auto sst_set = _sstables;
        return mutation_source([this, sst_set] (schema_ptr s,
                const dht::partition_range& r,
                const query::partition_slice& slice,
                const io_priority_class& pc,
                tracing::trace_state_ptr trace_state,
                streamed_mutation::forwarding fwd,
                mutation_reader::forwarding fwd_mr) {
            return make_sstable_reader(std::move(s), sst_set, r, slice, pc, std::move(trace_state), fwd, fwd_mr);
        }, [this, sst_set] {
            return make_partition_presence_checker(sst_set);
        });
    });
}

// define in .cc, since sstable is forward-declared in .hh
column_family::~column_family() {
}


logalloc::occupancy_stats column_family::occupancy() const {
    logalloc::occupancy_stats res;
    for (auto m : *_memtables) {
        res += m->region().occupancy();
    }
    for (auto m : *_streaming_memtables) {
        res += m->region().occupancy();
    }
    for (auto smb : _streaming_memtables_big) {
        for (auto m : *smb.second->memtables) {
            res += m->region().occupancy();
        }
    }
    return res;
}

static
bool belongs_to_current_shard(const dht::decorated_key& dk) {
    return dht::shard_of(dk.token()) == engine().cpu_id();
}

// Stores ranges for all components of the same clustering key, index 0 referring to component
// range 0, and so on.
using ck_filter_clustering_key_components = std::vector<nonwrapping_range<bytes_view>>;
// Stores an entry for each clustering key range specified by the filter.
using ck_filter_clustering_key_ranges = std::vector<ck_filter_clustering_key_components>;

// Used to split a clustering key range into a range for each component.
// If a range in ck_filtering_all_ranges is composite, a range will be created
// for each component. If it's not composite, a single range is created.
// This split is needed to check for overlap in each component individually.
static ck_filter_clustering_key_ranges
ranges_for_clustering_key_filter(const schema_ptr& schema, const query::clustering_row_ranges& ck_filtering_all_ranges) {
    ck_filter_clustering_key_ranges ranges;

    for (auto& r : ck_filtering_all_ranges) {
        // this vector stores a range for each component of a key, only one if not composite.
        ck_filter_clustering_key_components composite_ranges;

        if (r.is_full()) {
            ranges.push_back({ nonwrapping_range<bytes_view>::make_open_ended_both_sides() });
            continue;
        }
        auto start = r.start() ? r.start()->value().components() : clustering_key_prefix::make_empty().components();
        auto end = r.end() ? r.end()->value().components() : clustering_key_prefix::make_empty().components();
        auto start_it = start.begin();
        auto end_it = end.begin();

        // This test is enough because equal bounds in nonwrapping_range are inclusive.
        auto is_singular = [&schema] (const auto& type_it, const bytes_view& b1, const bytes_view& b2) {
            if (type_it == schema->clustering_key_type()->types().end()) {
                throw std::runtime_error(sprint("clustering key filter passed more components than defined in schema of %s.%s",
                    schema->ks_name(), schema->cf_name()));
            }
            return (*type_it)->compare(b1, b2) == 0;
        };
        auto type_it = schema->clustering_key_type()->types().begin();
        composite_ranges.reserve(schema->clustering_key_size());

        // the rule is to ignore any component cn if another component ck (k < n) is not if the form [v, v].
        // If we have [v1, v1], [v2, v2], ... {vl3, vr3}, ....
        // then we generate [v1, v1], [v2, v2], ... {vl3, vr3}. Where {  = '(' or '[', etc.
        while (start_it != start.end() && end_it != end.end() && is_singular(type_it++, *start_it, *end_it)) {
            composite_ranges.push_back(nonwrapping_range<bytes_view>({{ std::move(*start_it++), true }},
                {{ std::move(*end_it++), true }}));
        }
        // handle a single non-singular tail element, if present
        if (start_it != start.end() && end_it != end.end()) {
            composite_ranges.push_back(nonwrapping_range<bytes_view>({{ std::move(*start_it), r.start()->is_inclusive() }},
                {{ std::move(*end_it), r.end()->is_inclusive() }}));
        } else if (start_it != start.end()) {
            composite_ranges.push_back(nonwrapping_range<bytes_view>({{ std::move(*start_it), r.start()->is_inclusive() }}, {}));
        } else if (end_it != end.end()) {
            composite_ranges.push_back(nonwrapping_range<bytes_view>({}, {{ std::move(*end_it), r.end()->is_inclusive() }}));
        }

        ranges.push_back(std::move(composite_ranges));
    }
    return ranges;
}

// Return true if this sstable possibly stores clustering row(s) specified by ranges.
static inline bool
contains_rows(const sstables::sstable& sst, const schema_ptr& schema, const ck_filter_clustering_key_ranges& ranges) {
    auto& clustering_key_types = schema->clustering_key_type()->types();
    auto& clustering_components_ranges = sst.clustering_components_ranges();

    if (!schema->clustering_key_size() || clustering_components_ranges.empty()) {
        return true;
    }
    return boost::algorithm::any_of(ranges, [&] (const ck_filter_clustering_key_components& range) {
        auto s = std::min(range.size(), clustering_components_ranges.size());
        return boost::algorithm::all_of(boost::irange<unsigned>(0, s), [&] (unsigned i) {
            auto& type = clustering_key_types[i];
            return range[i].is_full() || range[i].overlaps(clustering_components_ranges[i], type->as_tri_comparator());
        });
    });
}

// Filter out sstables for reader using bloom filter and sstable metadata that keeps track
// of a range for each clustering component.
static std::vector<sstables::shared_sstable>
filter_sstable_for_reader(std::vector<sstables::shared_sstable>&& sstables, column_family& cf, const schema_ptr& schema,
        const sstables::key& key, const query::partition_slice& slice) {
    auto sstable_has_not_key = [&] (const sstables::shared_sstable& sst) {
        return !sst->filter_has_key(key);
    };
    sstables.erase(boost::remove_if(sstables, sstable_has_not_key), sstables.end());

    // no clustering filtering is applied if schema defines no clustering key or
    // compaction strategy thinks it will not benefit from such an optimization.
    if (!schema->clustering_key_size() || !cf.get_compaction_strategy().use_clustering_key_filter()) {
         return sstables;
    }
    ::cf_stats* stats = cf.cf_stats();
    stats->clustering_filter_count++;
    stats->sstables_checked_by_clustering_filter += sstables.size();

    auto ck_filtering_all_ranges = slice.get_all_ranges();
    // fast path to include all sstables if only one full range was specified.
    // For example, this happens if query only specifies a partition key.
    if (ck_filtering_all_ranges.size() == 1 && ck_filtering_all_ranges[0].is_full()) {
        stats->clustering_filter_fast_path_count++;
        stats->surviving_sstables_after_clustering_filter += sstables.size();
        return sstables;
    }
    auto ranges = ranges_for_clustering_key_filter(schema, ck_filtering_all_ranges);
    if (ranges.empty()) {
        return {};
    }

    int64_t min_timestamp = std::numeric_limits<int64_t>::max();
    auto sstable_has_clustering_key = [&min_timestamp, &schema, &ranges] (const sstables::shared_sstable& sst) {
        if (!contains_rows(*sst, schema, ranges)) {
            return false; // ordered after sstables that contain clustering rows.
        } else {
            min_timestamp = std::min(min_timestamp, sst->get_stats_metadata().min_timestamp);
            return true;
        }
    };
    auto sstable_has_relevant_tombstone = [&min_timestamp] (const sstables::shared_sstable& sst) {
        const auto& stats = sst->get_stats_metadata();
        // re-add sstable as candidate if it contains a tombstone that may cover a row in an included sstable.
        return (stats.max_timestamp > min_timestamp && stats.estimated_tombstone_drop_time.bin.size());
    };
    auto skipped = std::partition(sstables.begin(), sstables.end(), sstable_has_clustering_key);
    auto actually_skipped = std::partition(skipped, sstables.end(), sstable_has_relevant_tombstone);
    sstables.erase(actually_skipped, sstables.end());
    stats->surviving_sstables_after_clustering_filter += sstables.size();

    return sstables;
}

// Incremental selector implementation for combined_mutation_reader that
// selects readers on-demand as the read progresses through the token
// range.
class incremental_reader_selector : public reader_selector {
    const dht::partition_range* _pr;
    lw_shared_ptr<sstables::sstable_set> _sstables;
    const io_priority_class& _pc;
    const query::partition_slice& _slice;
    reader_resource_tracker _resource_tracker;
    tracing::trace_state_ptr _trace_state;
    streamed_mutation::forwarding _fwd;
    mutation_reader::forwarding _fwd_mr;
    sstables::sstable_set::incremental_selector _selector;
    std::unordered_set<sstables::shared_sstable> _read_sstables;
    sstable_reader_factory_type _fn;

    flat_mutation_reader create_reader(sstables::shared_sstable sst) {
        tracing::trace(_trace_state, "Reading partition range {} from sstable {}", *_pr, seastar::value_of([&sst] { return sst->get_filename(); }));
        return _fn(sst, *_pr);
    }

public:
    explicit incremental_reader_selector(schema_ptr s,
            lw_shared_ptr<sstables::sstable_set> sstables,
            const dht::partition_range& pr,
            const query::partition_slice& slice,
            const io_priority_class& pc,
            reader_resource_tracker resource_tracker,
            tracing::trace_state_ptr trace_state,
            streamed_mutation::forwarding fwd,
            mutation_reader::forwarding fwd_mr,
            sstable_reader_factory_type fn)
        : reader_selector(s, pr.start() ? pr.start()->value() : dht::ring_position::min())
        , _pr(&pr)
        , _sstables(std::move(sstables))
        , _pc(pc)
        , _slice(slice)
        , _resource_tracker(std::move(resource_tracker))
        , _trace_state(std::move(trace_state))
        , _fwd(fwd)
        , _fwd_mr(fwd_mr)
        , _selector(_sstables->make_incremental_selector())
        , _fn(std::move(fn)) {

        dblog.trace("incremental_reader_selector {}: created for range: {} with {} sstables",
                this,
                *_pr,
                _sstables->all()->size());
    }

    incremental_reader_selector(const incremental_reader_selector&) = delete;
    incremental_reader_selector& operator=(const incremental_reader_selector&) = delete;

    incremental_reader_selector(incremental_reader_selector&&) = delete;
    incremental_reader_selector& operator=(incremental_reader_selector&&) = delete;

    virtual std::vector<flat_mutation_reader> create_new_readers(const dht::token* const t) override {
        dblog.trace("incremental_reader_selector {}: {}({})", this, __FUNCTION__, seastar::lazy_deref(t));

        const auto& position = (t ? *t : _selector_position.token());
        // we only pass _selector_position's token to _selector::select() when T is nullptr
        // because it means gap between sstables, and the lower bound of the first interval
        // after the gap is guaranteed to be inclusive.
        auto selection = _selector.select(position);

        if (selection.sstables.empty()) {
            // For the lower bound of the token range the _selector
            // might not return any sstables, in this case try again
            // with next_token unless it's maximum token.
            if (!selection.next_position.is_max()
                    && position == (_pr->start() ? _pr->start()->value().token() : dht::minimum_token())) {
                dblog.trace("incremental_reader_selector {}: no sstables intersect with the lower bound, retrying", this);
                _selector_position = std::move(selection.next_position);
                return create_new_readers(nullptr);
            }

            _selector_position = dht::ring_position::max();
            return {};
        }

        _selector_position = std::move(selection.next_position);

        dblog.trace("incremental_reader_selector {}: {} new sstables to consider, advancing selector to {}", this, selection.sstables.size(), _selector_position);

        return boost::copy_range<std::vector<flat_mutation_reader>>(selection.sstables
                | boost::adaptors::filtered([this] (auto& sst) { return _read_sstables.emplace(sst).second; })
                | boost::adaptors::transformed([this] (auto& sst) {
                    return this->create_reader(sst);
                }));
    }

    virtual std::vector<flat_mutation_reader> fast_forward_to(const dht::partition_range& pr, db::timeout_clock::time_point timeout) override {
        _pr = &pr;

        dht::ring_position_comparator cmp(*_s);
        if (cmp(dht::ring_position_view::for_range_start(*_pr), _selector_position) >= 0) {
            return create_new_readers(&_pr->start()->value().token());
        }

        return {};
    }
};

static flat_mutation_reader
create_single_key_sstable_reader(column_family* cf,
                                 schema_ptr schema,
                                 lw_shared_ptr<sstables::sstable_set> sstables,
                                 utils::estimated_histogram& sstable_histogram,
                                 const dht::partition_range& pr, // must be singular
                                 const query::partition_slice& slice,
                                 const io_priority_class& pc,
                                 reader_resource_tracker resource_tracker,
                                 tracing::trace_state_ptr trace_state,
                                 streamed_mutation::forwarding fwd,
                                 mutation_reader::forwarding fwd_mr)
{
    auto key = sstables::key::from_partition_key(*schema, *pr.start()->value().key());
    auto readers = boost::copy_range<std::vector<flat_mutation_reader>>(
        filter_sstable_for_reader(sstables->select(pr), *cf, schema, key, slice)
        | boost::adaptors::transformed([&] (const sstables::shared_sstable& sstable) {
            tracing::trace(trace_state, "Reading key {} from sstable {}", pr, seastar::value_of([&sstable] { return sstable->get_filename(); }));
            return sstable->read_row_flat(schema, pr.start()->value(), slice, pc, resource_tracker, fwd);
        })
    );
    if (readers.empty()) {
        return make_empty_flat_reader(schema);
    }
    sstable_histogram.add(readers.size());
    return make_combined_reader(schema, std::move(readers), fwd, fwd_mr);
}

flat_mutation_reader
column_family::make_sstable_reader(schema_ptr s,
                                   lw_shared_ptr<sstables::sstable_set> sstables,
                                   const dht::partition_range& pr,
                                   const query::partition_slice& slice,
                                   const io_priority_class& pc,
                                   tracing::trace_state_ptr trace_state,
                                   streamed_mutation::forwarding fwd,
                                   mutation_reader::forwarding fwd_mr) const {
    auto& config = service::get_local_streaming_read_priority().id() == pc.id()
        ? _config.streaming_read_concurrency_config
        : _config.read_concurrency_config;

    // CAVEAT: if make_sstable_reader() is called on a single partition
    // we want to optimize and read exactly this partition. As a
    // consequence, fast_forward_to() will *NOT* work on the result,
    // regardless of what the fwd_mr parameter says.
    if (pr.is_singular() && pr.start()->value().has_key()) {
        const dht::ring_position& pos = pr.start()->value();
        if (dht::shard_of(pos.token()) != engine().cpu_id()) {
            return make_empty_flat_reader(s); // range doesn't belong to this shard
        }

        if (config.resources_sem) {
            auto ms = mutation_source([&config, sstables=std::move(sstables), this] (
                        schema_ptr s,
                        const dht::partition_range& pr,
                        const query::partition_slice& slice,
                        const io_priority_class& pc,
                        tracing::trace_state_ptr trace_state,
                        streamed_mutation::forwarding fwd,
                        mutation_reader::forwarding fwd_mr) {
                    return create_single_key_sstable_reader(const_cast<column_family*>(this), std::move(s), std::move(sstables),
                                _stats.estimated_sstable_per_read, pr, slice, pc, reader_resource_tracker(config.resources_sem), std::move(trace_state), fwd, fwd_mr);
                });
            return make_restricted_flat_reader(config, std::move(ms), std::move(s), pr, slice, pc, std::move(trace_state), fwd, fwd_mr);
        } else {
            return create_single_key_sstable_reader(const_cast<column_family*>(this), std::move(s), std::move(sstables),
                        _stats.estimated_sstable_per_read, pr, slice, pc, no_resource_tracking(), std::move(trace_state), fwd, fwd_mr);
        }
    } else {
        if (config.resources_sem) {
            auto ms = mutation_source([&config, sstables=std::move(sstables)] (
                        schema_ptr s,
                        const dht::partition_range& pr,
                        const query::partition_slice& slice,
                        const io_priority_class& pc,
                        tracing::trace_state_ptr trace_state,
                        streamed_mutation::forwarding fwd,
                        mutation_reader::forwarding fwd_mr) {
                    return make_local_shard_sstable_reader(std::move(s), std::move(sstables), pr, slice, pc,
                        reader_resource_tracker(config.resources_sem), std::move(trace_state), fwd, fwd_mr);
                });
            return make_restricted_flat_reader(config, std::move(ms), std::move(s), pr, slice, pc, std::move(trace_state), fwd, fwd_mr);
        } else {
            return make_local_shard_sstable_reader(std::move(s), std::move(sstables), pr, slice, pc,
                no_resource_tracking(), std::move(trace_state), fwd, fwd_mr);
        }
    }
}

// Exposed for testing, not performance critical.
future<column_family::const_mutation_partition_ptr>
column_family::find_partition(schema_ptr s, const dht::decorated_key& key) const {
    return do_with(dht::partition_range::make_singular(key), [s = std::move(s), this] (auto& range) {
        return do_with(this->make_reader(s, range), [s] (flat_mutation_reader& reader) {
            return read_mutation_from_flat_mutation_reader(reader).then([] (mutation_opt&& mo) -> std::unique_ptr<const mutation_partition> {
                if (!mo) {
                    return {};
                }
                return std::make_unique<const mutation_partition>(std::move(mo->partition()));
            });
        });
    });
}

future<column_family::const_mutation_partition_ptr>
column_family::find_partition_slow(schema_ptr s, const partition_key& key) const {
    return find_partition(s, dht::global_partitioner().decorate_key(*s, key));
}

future<column_family::const_row_ptr>
column_family::find_row(schema_ptr s, const dht::decorated_key& partition_key, clustering_key clustering_key) const {
    return find_partition(s, partition_key).then([clustering_key = std::move(clustering_key), s] (const_mutation_partition_ptr p) {
        if (!p) {
            return make_ready_future<const_row_ptr>();
        }
        auto r = p->find_row(*s, clustering_key);
        if (r) {
            // FIXME: remove copy if only one data source
            return make_ready_future<const_row_ptr>(std::make_unique<row>(*r));
        } else {
            return make_ready_future<const_row_ptr>();
        }
    });
}

flat_mutation_reader
column_family::make_reader(schema_ptr s,
                           const dht::partition_range& range,
                           const query::partition_slice& slice,
                           const io_priority_class& pc,
                           tracing::trace_state_ptr trace_state,
                           streamed_mutation::forwarding fwd,
                           mutation_reader::forwarding fwd_mr) const {
    if (_virtual_reader) {
        return (*_virtual_reader).make_reader(s, range, slice, pc, trace_state, fwd, fwd_mr);
    }

    std::vector<flat_mutation_reader> readers;
    readers.reserve(_memtables->size() + 1);

    // We're assuming that cache and memtables are both read atomically
    // for single-key queries, so we don't need to special case memtable
    // undergoing a move to cache. At any given point in time between
    // deferring points the sum of data in memtable and cache is coherent. If
    // single-key queries for each data source were performed across deferring
    // points, it would be possible that partitions which are ahead of the
    // memtable cursor would be placed behind the cache cursor, resulting in
    // those partitions being missing in the combined reader.
    //
    // We need to handle this in range queries though, as they are always
    // deferring. scanning_reader from memtable.cc is falling back to reading
    // the sstable when memtable is flushed. After memtable is moved to cache,
    // new readers will no longer use the old memtable, but until then
    // performance may suffer. We should fix this when we add support for
    // range queries in cache, so that scans can always be satisfied form
    // memtable and cache only, as long as data is not evicted.
    //
    // https://github.com/scylladb/scylla/issues/309
    // https://github.com/scylladb/scylla/issues/185

    for (auto&& mt : *_memtables) {
        readers.emplace_back(mt->make_flat_reader(s, range, slice, pc, trace_state, fwd, fwd_mr));
    }

    if (_config.enable_cache) {
        readers.emplace_back(_cache.make_reader(s, range, slice, pc, std::move(trace_state), fwd, fwd_mr));
    } else {
        readers.emplace_back(make_sstable_reader(s, _sstables, range, slice, pc, std::move(trace_state), fwd, fwd_mr));
    }

    return make_combined_reader(s, std::move(readers), fwd, fwd_mr);
}

flat_mutation_reader
column_family::make_streaming_reader(schema_ptr s,
                           const dht::partition_range_vector& ranges) const {
    auto& slice = s->full_slice();
    auto& pc = service::get_local_streaming_read_priority();

    auto source = mutation_source([this] (schema_ptr s, const dht::partition_range& range, const query::partition_slice& slice,
                                      const io_priority_class& pc, tracing::trace_state_ptr trace_state, streamed_mutation::forwarding fwd, mutation_reader::forwarding fwd_mr) {
        std::vector<flat_mutation_reader> readers;
        readers.reserve(_memtables->size() + 1);
        for (auto&& mt : *_memtables) {
            readers.emplace_back(mt->make_flat_reader(s, range, slice, pc, trace_state, fwd, fwd_mr));
        }
        readers.emplace_back(make_sstable_reader(s, _sstables, range, slice, pc, std::move(trace_state), fwd, fwd_mr));
        return make_combined_reader(s, std::move(readers), fwd, fwd_mr);
    });

    return make_flat_multi_range_reader(s, std::move(source), ranges, slice, pc, nullptr, mutation_reader::forwarding::no);
}

future<std::vector<locked_cell>> column_family::lock_counter_cells(const mutation& m, db::timeout_clock::time_point timeout) {
    assert(m.schema() == _counter_cell_locks->schema());
    return _counter_cell_locks->lock_cells(m.decorated_key(), partition_cells_range(m.partition()), timeout);
}

// Not performance critical. Currently used for testing only.
template <typename Func>
future<bool>
column_family::for_all_partitions(schema_ptr s, Func&& func) const {
    static_assert(std::is_same<bool, std::result_of_t<Func(const dht::decorated_key&, const mutation_partition&)>>::value,
                  "bad Func signature");

    struct iteration_state {
        flat_mutation_reader reader;
        Func func;
        bool ok = true;
        bool empty = false;
    public:
        bool done() const { return !ok || empty; }
        iteration_state(schema_ptr s, const column_family& cf, Func&& func)
            : reader(cf.make_reader(std::move(s)))
            , func(std::move(func))
        { }
    };

    return do_with(iteration_state(std::move(s), *this, std::move(func)), [] (iteration_state& is) {
        return do_until([&is] { return is.done(); }, [&is] {
            return read_mutation_from_flat_mutation_reader(is.reader).then([&is](mutation_opt&& mo) {
                if (!mo) {
                    is.empty = true;
                } else {
                    is.ok = is.func(mo->decorated_key(), mo->partition());
                }
            });
        }).then([&is] {
            return is.ok;
        });
    });
}

future<bool>
column_family::for_all_partitions_slow(schema_ptr s, std::function<bool (const dht::decorated_key&, const mutation_partition&)> func) const {
    return for_all_partitions(std::move(s), std::move(func));
}

static bool belongs_to_current_shard(const std::vector<shard_id>& shards) {
    return boost::find(shards, engine().cpu_id()) != shards.end();
}

static bool belongs_to_other_shard(const std::vector<shard_id>& shards) {
    return shards.size() != size_t(belongs_to_current_shard(shards));
}

future<sstables::shared_sstable>
column_family::open_sstable(sstables::foreign_sstable_open_info info, sstring dir, int64_t generation,
        sstables::sstable::version_types v, sstables::sstable::format_types f) {
    auto sst = sstables::make_sstable(_schema, dir, generation, v, f);
    if (!belongs_to_current_shard(info.owners)) {
        dblog.debug("sstable {} not relevant for this shard, ignoring", sst->get_filename());
        sst->mark_for_deletion();
        return make_ready_future<sstables::shared_sstable>();
    }
    return sst->load(std::move(info)).then([sst] () mutable {
        return make_ready_future<sstables::shared_sstable>(std::move(sst));
    });
}

void column_family::load_sstable(sstables::shared_sstable& sst, bool reset_level) {
    if (schema()->is_counter() && !sst->has_scylla_component()) {
        throw std::runtime_error("Loading non-Scylla SSTables containing counters is not supported. Use sstableloader instead.");
    }
    auto& shards = sst->get_shards_for_this_sstable();
    if (belongs_to_other_shard(shards)) {
        // If we're here, this sstable is shared by this and other
        // shard(s). Shared sstables cannot be deleted until all
        // shards compacted them, so to reduce disk space usage we
        // want to start splitting them now.
        // However, we need to delay this compaction until we read all
        // the sstables belonging to this CF, because we need all of
        // them to know which tombstones we can drop, and what
        // generation number is free.
        _sstables_need_rewrite.emplace(sst->generation(), sst);
    }
    if (reset_level) {
        // When loading a migrated sstable, set level to 0 because
        // it may overlap with existing tables in levels > 0.
        // This step is optional, because even if we didn't do this
        // scylla would detect the overlap, and bring back some of
        // the sstables to level 0.
        sst->set_sstable_level(0);
    }
    add_sstable(sst, std::move(shards));
}

void column_family::update_stats_for_new_sstable(uint64_t disk_space_used_by_sstable, const std::vector<unsigned>& shards_for_the_sstable) noexcept {
    assert(!shards_for_the_sstable.empty());
    if (*boost::min_element(shards_for_the_sstable) == engine().cpu_id()) {
        _stats.live_disk_space_used += disk_space_used_by_sstable;
        _stats.total_disk_space_used += disk_space_used_by_sstable;
        _stats.live_sstable_count++;
    }
}

void column_family::add_sstable(sstables::shared_sstable sstable, const std::vector<unsigned>& shards_for_the_sstable) {
    // allow in-progress reads to continue using old list
    auto new_sstables = make_lw_shared(*_sstables);
    new_sstables->insert(sstable);
    _sstables = std::move(new_sstables);
    update_stats_for_new_sstable(sstable->bytes_on_disk(), shards_for_the_sstable);
    _compaction_strategy.get_backlog_tracker().add_sstable(sstable);
}

future<>
column_family::update_cache(lw_shared_ptr<memtable> m, sstables::shared_sstable sst) {
    auto adder = [this, m, sst] {
        auto newtab_ms = sst->as_mutation_source();
        add_sstable(sst, {engine().cpu_id()});
        m->mark_flushed(std::move(newtab_ms));
        try_trigger_compaction();
    };
    if (_config.enable_cache) {
        return _cache.update(adder, *m);
    } else {
        adder();
        return m->clear_gently();
    }
}

// FIXME: because we are coalescing, it could be that mutations belonging to the same
// range end up in two different tables. Technically, we should wait for both. However,
// the only way we have to make this happen now is to wait on all previous writes. This
// certainly is an overkill, so we won't do it. We can fix this longer term by looking
// at the PREPARE messages, and then noting what is the minimum future we should be
// waiting for.
future<>
column_family::seal_active_streaming_memtable_delayed() {
    auto old = _streaming_memtables->back();
    if (old->empty()) {
        return make_ready_future<>();
    }

    if (!_delayed_streaming_flush.armed()) {
            // We don't want to wait for too long, because the incoming mutations will not be available
            // until we flush them to SSTables. On top of that, if the sender ran out of messages, it won't
            // send more until we respond to some - which depends on these futures resolving. Sure enough,
            // the real fix for that second one is to have better communication between sender and receiver,
            // but that's not realistic ATM. If we did have better negotiation here, we would not need a timer
            // at all.
            _delayed_streaming_flush.arm(2s);
    }

    return with_gate(_streaming_flush_gate, [this, old] {
        return _waiting_streaming_flushes.get_shared_future();
    });
}

future<>
column_family::seal_active_streaming_memtable_immediate(flush_permit&& permit) {
  return with_scheduling_group(_config.streaming_scheduling_group, [this, permit = std::move(permit)] () mutable {
    auto old = _streaming_memtables->back();
    if (old->empty()) {
        return make_ready_future<>();
    }
    _streaming_memtables->add_memtable();
    _streaming_memtables->erase(old);

    dblog.debug("Sealing streaming memtable of {}.{}, partitions: {}, occupancy: {}", _schema->ks_name(), _schema->cf_name(), old->partition_count(), old->occupancy());

    auto guard = _streaming_flush_phaser.start();
    return with_gate(_streaming_flush_gate, [this, old, permit = std::move(permit)] () mutable {
        _delayed_streaming_flush.cancel();
        auto current_waiters = std::exchange(_waiting_streaming_flushes, shared_promise<>());
        auto f = current_waiters.get_shared_future(); // for this seal

        with_lock(_sstables_lock.for_read(), [this, old, permit = std::move(permit)] () mutable {
            auto newtab = sstables::make_sstable(_schema,
                _config.datadir, calculate_generation_for_new_table(),
                sstables::sstable::version_types::ka,
                sstables::sstable::format_types::big);

            newtab->set_unshared();

            dblog.debug("Flushing to {}", newtab->get_filename());

            // This is somewhat similar to the main memtable flush, but with important differences.
            //
            // The first difference, is that we don't keep aggregate collectd statistics about this one.
            // If we ever need to, we'll keep them separate statistics, but we don't want to polute the
            // main stats about memtables with streaming memtables.
            //
            // Lastly, we don't have any commitlog RP to update, and we don't need to deal manipulate the
            // memtable list, since this memtable was not available for reading up until this point.
            auto fp = permit.release_sstable_write_permit();
            database_sstable_write_monitor monitor(std::move(fp), newtab, _compaction_manager, _compaction_strategy);
            return do_with(std::move(monitor), [this, newtab, old, permit = std::move(permit)] (auto& monitor) mutable {
                auto&& priority = service::get_local_streaming_write_priority();
                return write_memtable_to_sstable(*old, newtab, monitor, incremental_backups_enabled(), priority, false).then([this, newtab, old] {
                    return newtab->open_data();
                }).then([this, old, newtab] () {
                    return with_scheduling_group(_config.memtable_to_cache_scheduling_group, [this, newtab, old] {
                      auto adder = [this, newtab] {
                          add_sstable(newtab, {engine().cpu_id()});
                          try_trigger_compaction();
                          dblog.debug("Flushing to {} done", newtab->get_filename());
                      };
                      if (_config.enable_cache) {
                        return _cache.update_invalidating(adder, *old);
                      } else {
                        adder();
                        return old->clear_gently();
                      }
                    });
                }).handle_exception([old, permit = std::move(permit), &monitor, newtab] (auto ep) {
                    monitor.write_failed();
                    newtab->mark_for_deletion();
                    dblog.error("failed to write streamed sstable: {}", ep);
                    return make_exception_future<>(ep);
                });
            });
            // We will also not have any retry logic. If we fail here, we'll fail the streaming and let
            // the upper layers know. They can then apply any logic they want here.
        }).then_wrapped([this, current_waiters = std::move(current_waiters)] (future <> f) mutable {
            if (f.failed()) {
                current_waiters.set_exception(f.get_exception());
            } else {
                current_waiters.set_value();
            }
        });

        return f;
    }).finally([guard = std::move(guard)] { });
  });
}

future<> column_family::seal_active_streaming_memtable_big(streaming_memtable_big& smb, flush_permit&& permit) {
  return with_scheduling_group(_config.streaming_scheduling_group, [this, &smb, permit = std::move(permit)] () mutable {
    auto old = smb.memtables->back();
    if (old->empty()) {
        return make_ready_future<>();
    }
    smb.memtables->add_memtable();
    smb.memtables->erase(old);
    return with_gate(_streaming_flush_gate, [this, old, &smb, permit = std::move(permit)] () mutable {
        return with_gate(smb.flush_in_progress, [this, old, &smb, permit = std::move(permit)] () mutable {
            return with_lock(_sstables_lock.for_read(), [this, old, &smb, permit = std::move(permit)] () mutable {
                auto newtab = sstables::make_sstable(_schema,
                                                                _config.datadir, calculate_generation_for_new_table(),
                                                                sstables::sstable::version_types::ka,
                                                                sstables::sstable::format_types::big);

                newtab->set_unshared();

                auto fp = permit.release_sstable_write_permit();
                auto monitor = std::make_unique<database_sstable_write_monitor>(std::move(fp), newtab, _compaction_manager, _compaction_strategy);
                auto&& priority = service::get_local_streaming_write_priority();
                auto fut = write_memtable_to_sstable(*old, newtab, *monitor, incremental_backups_enabled(), priority, true);
                return fut.then_wrapped([this, newtab, old, &smb, permit = std::move(permit), monitor = std::move(monitor)] (future<> f) mutable {
                    if (!f.failed()) {
                        smb.sstables.push_back(monitored_sstable{std::move(monitor), newtab});
                        return make_ready_future<>();
                    } else {
                        monitor->write_failed();
                        newtab->mark_for_deletion();
                        auto ep = f.get_exception();
                        dblog.error("failed to write streamed sstable: {}", ep);
                        return make_exception_future<>(ep);
                    }
                });
            });
        });
    });
  });
}

future<>
column_family::seal_active_memtable(flush_permit&& permit) {
    auto old = _memtables->back();
    dblog.debug("Sealing active memtable of {}.{}, partitions: {}, occupancy: {}", _schema->ks_name(), _schema->cf_name(), old->partition_count(), old->occupancy());

    if (old->empty()) {
        dblog.debug("Memtable is empty");
        return _flush_barrier.advance_and_await();
    }
    _memtables->add_memtable();
    _stats.memtable_switch_count++;
    auto previous_flush = _flush_barrier.advance_and_await();
    auto op = _flush_barrier.start();

    auto memtable_size = old->occupancy().total_space();

    _stats.pending_flushes++;
    _config.cf_stats->pending_memtables_flushes_count++;
    _config.cf_stats->pending_memtables_flushes_bytes += memtable_size;

    return do_with(std::move(permit), [this, old] (auto& permit) {
        return repeat([this, old, &permit] () mutable {
            auto sstable_write_permit = permit.release_sstable_write_permit();
            return with_lock(_sstables_lock.for_read(), [this, old, sstable_write_permit = std::move(sstable_write_permit)] () mutable {
                return this->try_flush_memtable_to_sstable(old, std::move(sstable_write_permit));
            }).then([this, &permit] (auto should_stop) mutable {
                if (should_stop) {
                    return make_ready_future<stop_iteration>(should_stop);
                }
                return sleep(10s).then([this, &permit] () mutable {
                    return std::move(permit).reacquire_sstable_write_permit().then([this, &permit] (auto new_permit) mutable {
                        permit = std::move(new_permit);
                        return make_ready_future<stop_iteration>(stop_iteration::no);
                    });
                });
            });
        });
    }).then([this, memtable_size, old, op = std::move(op), previous_flush = std::move(previous_flush)] () mutable {
        _stats.pending_flushes--;
        _config.cf_stats->pending_memtables_flushes_count--;
        _config.cf_stats->pending_memtables_flushes_bytes -= memtable_size;

        if (_commitlog) {
            _commitlog->discard_completed_segments(_schema->id(), old->rp_set());
        }
        return previous_flush.finally([op = std::move(op)] { });
    });
    // FIXME: release commit log
    // FIXME: provide back-pressure to upper layers
}

future<stop_iteration>
column_family::try_flush_memtable_to_sstable(lw_shared_ptr<memtable> old, sstable_write_permit&& permit) {
  return with_scheduling_group(_config.memtable_scheduling_group, [this, old = std::move(old), permit = std::move(permit)] () mutable {
    auto gen = calculate_generation_for_new_table();

    auto newtab = sstables::make_sstable(_schema,
        _config.datadir, gen,
        sstables::sstable::version_types::ka,
        sstables::sstable::format_types::big);

    newtab->set_unshared();
    dblog.debug("Flushing to {}", newtab->get_filename());
    // Note that due to our sharded architecture, it is possible that
    // in the face of a value change some shards will backup sstables
    // while others won't.
    //
    // This is, in theory, possible to mitigate through a rwlock.
    // However, this doesn't differ from the situation where all tables
    // are coming from a single shard and the toggle happens in the
    // middle of them.
    //
    // The code as is guarantees that we'll never partially backup a
    // single sstable, so that is enough of a guarantee.
    database_sstable_write_monitor monitor(std::move(permit), newtab, _compaction_manager, _compaction_strategy);
    return do_with(std::move(monitor), [this, old, newtab] (auto& monitor) {
        auto&& priority = service::get_local_memtable_flush_priority();
        return write_memtable_to_sstable(*old, newtab, monitor, incremental_backups_enabled(), priority, false).then([this, newtab, old, &monitor] {
         // Switch back to default scheduling group for post-flush actions, to avoid them being staved by the memtable flush
         // controller. Cache update does not affect the input of the memtable cpu controller, so it can be subject to
         // priority inversion.
         return with_scheduling_group(default_scheduling_group(), [this, &monitor, old = std::move(old), newtab = std::move(newtab)] () mutable {
          return newtab->open_data().then([this, old, newtab] () {
            dblog.debug("Flushing to {} done", newtab->get_filename());
            return with_scheduling_group(_config.memtable_to_cache_scheduling_group, [this, old, newtab] {
                return update_cache(old, newtab);
            });
          }).then([this, old, newtab] () noexcept {
            _memtables->erase(old);
            dblog.debug("Memtable for {} replaced", newtab->get_filename());
            return stop_iteration::yes;
          }).handle_exception([this, old, newtab, &monitor] (auto e) {
            monitor.write_failed();
            newtab->mark_for_deletion();
            dblog.error("failed to write sstable {}: {}", newtab->get_filename(), e);
            // If we failed this write we will try the write again and that will create a new flush reader
            // that will decrease dirty memory again. So we need to reset the accounting.
            old->revert_flushed_memory();
            return stop_iteration::no;
          });
         });
        });
    });
  });
}

void
column_family::start() {
    // FIXME: add option to disable automatic compaction.
    start_compaction();
}

future<>
column_family::stop() {
    return _async_gate.close().then([this] {
        return when_all(_memtables->request_flush(), _streaming_memtables->request_flush()).discard_result().finally([this] {
            return _compaction_manager.remove(this).then([this] {
                // Nest, instead of using when_all, so we don't lose any exceptions.
                return _streaming_flush_gate.close();
            }).then([this] {
                return _sstable_deletion_gate.close();
            });
        });
    });
}

static io_error_handler error_handler_for_upload_dir() {
    return [] (std::exception_ptr eptr) {
        // do nothing about sstable exception and caller will just rethrow it.
    };
}

// This function will iterate through upload directory in column family,
// and will do the following for each sstable found:
// 1) Mutate sstable level to 0.
// 2) Create hard links to its components in column family dir.
// 3) Remove all of its components in upload directory.
// At the end, it's expected that upload dir is empty and all of its
// previous content was moved to column family dir.
//
// Return a vector containing descriptor of sstables to be loaded.
future<std::vector<sstables::entry_descriptor>>
distributed_loader::flush_upload_dir(distributed<database>& db, sstring ks_name, sstring cf_name) {
    struct work {
        std::unordered_map<int64_t, sstables::entry_descriptor> descriptors;
        std::vector<sstables::entry_descriptor> flushed;
    };

    return do_with(work(), [&db, ks_name = std::move(ks_name), cf_name = std::move(cf_name)] (work& work) {
        auto& cf = db.local().find_column_family(ks_name, cf_name);

        return lister::scan_dir(lister::path(cf._config.datadir) / "upload", { directory_entry_type::regular },
                [&work] (lister::path parent_dir, directory_entry de) {
            auto comps = sstables::entry_descriptor::make_descriptor(de.name);
            if (comps.component != sstables::sstable::component_type::TOC) {
                return make_ready_future<>();
            }
            work.descriptors.emplace(comps.generation, std::move(comps));
            return make_ready_future<>();
        }, &column_family::manifest_json_filter).then([&db, ks_name = std::move(ks_name), cf_name = std::move(cf_name), &work] {
            work.flushed.reserve(work.descriptors.size());

            return do_for_each(work.descriptors, [&db, ks_name, cf_name, &work] (auto& pair) {
                return db.invoke_on(column_family::calculate_shard_from_sstable_generation(pair.first),
                        [ks_name, cf_name, comps = pair.second] (database& db) {
                    auto& cf = db.find_column_family(ks_name, cf_name);

                    auto sst = sstables::make_sstable(cf.schema(), cf._config.datadir + "/upload", comps.generation,
                        comps.version, comps.format, gc_clock::now(),
                        [] (disk_error_signal_type&) { return error_handler_for_upload_dir(); });
                    auto gen = cf.calculate_generation_for_new_table();

                    // Read toc content as it will be needed for moving and deleting a sstable.
                    return sst->read_toc().then([sst, s = cf.schema()] {
                        if (s->is_counter() && !sst->has_scylla_component()) {
                            return make_exception_future<>(std::runtime_error("Loading non-Scylla SSTables containing counters is not supported. Use sstableloader instead."));
                        }
                        return sst->mutate_sstable_level(0);
                    }).then([&cf, sst, gen] {
                        return sst->create_links(cf._config.datadir, gen);
                    }).then([sst] {
                        return sstables::remove_by_toc_name(sst->toc_filename(), error_handler_for_upload_dir());
                    }).then([sst, gen] {
                        return make_ready_future<int64_t>(gen);
                    });
                }).then([&work, comps = pair.second] (auto gen) mutable {
                    comps.generation = gen;
                    work.flushed.push_back(std::move(comps));
                    return make_ready_future<>();
                });
            });
        }).then([&work] {
            return make_ready_future<std::vector<sstables::entry_descriptor>>(std::move(work.flushed));
        });
    });
}

future<std::vector<sstables::entry_descriptor>>
column_family::reshuffle_sstables(std::set<int64_t> all_generations, int64_t start) {
    struct work {
        int64_t current_gen;
        std::set<int64_t> all_generations; // Stores generation of all live sstables in the system.
        std::map<int64_t, sstables::shared_sstable> sstables;
        std::unordered_map<int64_t, sstables::entry_descriptor> descriptors;
        std::vector<sstables::entry_descriptor> reshuffled;
        work(int64_t start, std::set<int64_t> gens)
            : current_gen(start ? start : 1)
            , all_generations(gens) {}
    };

    return do_with(work(start, std::move(all_generations)), [this] (work& work) {
        return lister::scan_dir(_config.datadir, { directory_entry_type::regular }, [this, &work] (lister::path parent_dir, directory_entry de) {
            auto comps = sstables::entry_descriptor::make_descriptor(de.name);
            if (comps.component != sstables::sstable::component_type::TOC) {
                return make_ready_future<>();
            }
            // Skip generations that were already loaded by Scylla at a previous stage.
            if (work.all_generations.count(comps.generation) != 0) {
                return make_ready_future<>();
            }
            auto sst = sstables::make_sstable(_schema,
                                                         _config.datadir, comps.generation,
                                                         comps.version, comps.format);
            work.sstables.emplace(comps.generation, std::move(sst));
            work.descriptors.emplace(comps.generation, std::move(comps));
            // FIXME: This is the only place in which we actually issue disk activity aside from
            // directory metadata operations.
            //
            // But without the TOC information, we don't know which files we should link.
            // The alternative to that would be to change create link to try creating a
            // link for all possible files and handling the failures gracefuly, but that's not
            // exactly fast either.
            //
            // Those SSTables are not known by anyone in the system. So we don't have any kind of
            // object describing them. There isn't too much of a choice.
            return work.sstables[comps.generation]->read_toc();
        }, &manifest_json_filter).then([&work] {
            // Note: cannot be parallel because we will be shuffling things around at this stage. Can't race.
            return do_for_each(work.sstables, [&work] (auto& pair) {
                auto&& comps = std::move(work.descriptors.at(pair.first));
                comps.generation = work.current_gen;
                work.reshuffled.push_back(std::move(comps));

                if (pair.first == work.current_gen) {
                    ++work.current_gen;
                    return make_ready_future<>();
                }
                return pair.second->set_generation(work.current_gen++);
            });
        }).then([&work] {
            return make_ready_future<std::vector<sstables::entry_descriptor>>(std::move(work.reshuffled));
        });
    });
}

seastar::metrics::label column_family_label("cf");
seastar::metrics::label keyspace_label("ks");
void column_family::set_metrics() {
    auto cf = column_family_label(_schema->cf_name());
    auto ks = keyspace_label(_schema->ks_name());
    namespace ms = seastar::metrics;
    if (_config.enable_metrics_reporting) {
        _metrics.add_group("column_family", {
                ms::make_derive("memtable_switch", ms::description("Number of times flush has resulted in the memtable being switched out"), _stats.memtable_switch_count)(cf)(ks),
                ms::make_gauge("pending_tasks", ms::description("Estimated number of tasks pending for this column family"), _stats.pending_flushes)(cf)(ks),
                ms::make_gauge("live_disk_space", ms::description("Live disk space used"), _stats.live_disk_space_used)(cf)(ks),
                ms::make_gauge("total_disk_space", ms::description("Total disk space used"), _stats.total_disk_space_used)(cf)(ks),
                ms::make_gauge("live_sstable", ms::description("Live sstable count"), _stats.live_sstable_count)(cf)(ks),
                ms::make_gauge("pending_compaction", ms::description("Estimated number of compactions pending for this column family"), _stats.pending_compactions)(cf)(ks)
        });
        if (_schema->ks_name() != db::system_keyspace::NAME && _schema->ks_name() != db::schema_tables::v3::NAME && _schema->ks_name() != "system_traces") {
            _metrics.add_group("column_family", {
                    ms::make_histogram("read_latency", ms::description("Read latency histogram"), [this] {return _stats.estimated_read.get_histogram(std::chrono::microseconds(100));})(cf)(ks),
                    ms::make_histogram("write_latency", ms::description("Write latency histogram"), [this] {return _stats.estimated_write.get_histogram(std::chrono::microseconds(100));})(cf)(ks),
                    ms::make_gauge("cache_hit_rate", ms::description("Cache hit rate"), [this] {return float(_global_cache_hit_rate);})(cf)(ks)
            });
        }
    }
}

void column_family::rebuild_statistics() {
    // zeroing live_disk_space_used and live_sstable_count because the
    // sstable list was re-created
    _stats.live_disk_space_used = 0;
    _stats.live_sstable_count = 0;

    for (auto&& tab : boost::range::join(_sstables_compacted_but_not_deleted,
                    // this might seem dangerous, but "move" here just avoids constness,
                    // making the two ranges compatible when compiling with boost 1.55.
                    // Noone is actually moving anything...
                                         std::move(*_sstables->all()))) {
        update_stats_for_new_sstable(tab->bytes_on_disk(), tab->get_shards_for_this_sstable());
    }
}

void
column_family::rebuild_sstable_list(const std::vector<sstables::shared_sstable>& new_sstables,
                                    const std::vector<sstables::shared_sstable>& sstables_to_remove) {
    // Build a new list of _sstables: We remove from the existing list the
    // tables we compacted (by now, there might be more sstables flushed
    // later), and we add the new tables generated by the compaction.
    // We create a new list rather than modifying it in-place, so that
    // on-going reads can continue to use the old list.
    //
    // We only remove old sstables after they are successfully deleted,
    // to avoid a new compaction from ignoring data in the old sstables
    // if the deletion fails (note deletion of shared sstables can take
    // unbounded time, because all shards must agree on the deletion).
    auto current_sstables = _sstables;
    auto new_sstable_list = _compaction_strategy.make_sstable_set(_schema);
    auto new_compacted_but_not_deleted = _sstables_compacted_but_not_deleted;


    std::unordered_set<sstables::shared_sstable> s(
           sstables_to_remove.begin(), sstables_to_remove.end());

    // First, add the new sstables.

    // this might seem dangerous, but "move" here just avoids constness,
    // making the two ranges compatible when compiling with boost 1.55.
    // Noone is actually moving anything...
    for (auto&& tab : boost::range::join(new_sstables, std::move(*current_sstables->all()))) {
        // Checks if oldtab is a sstable not being compacted.
        if (!s.count(tab)) {
            new_sstable_list.insert(tab);
        } else {
            new_compacted_but_not_deleted.push_back(tab);
        }
    }
    _sstables = make_lw_shared(std::move(new_sstable_list));
    _sstables_compacted_but_not_deleted = std::move(new_compacted_but_not_deleted);

    rebuild_statistics();

    // Second, delete the old sstables.  This is done in the background, so we can
    // consider this compaction completed.
    seastar::with_gate(_sstable_deletion_gate, [this, sstables_to_remove] {
        return sstables::delete_atomically(sstables_to_remove).then_wrapped([this, sstables_to_remove] (future<> f) {
            std::exception_ptr eptr;
            try {
                f.get();
            } catch(...) {
                eptr = std::current_exception();
            }

            // unconditionally remove compacted sstables from _sstables_compacted_but_not_deleted,
            // or they could stay forever in the set, resulting in deleted files remaining
            // opened and disk space not being released until shutdown.
            std::unordered_set<sstables::shared_sstable> s(
                   sstables_to_remove.begin(), sstables_to_remove.end());
            auto e = boost::range::remove_if(_sstables_compacted_but_not_deleted, [&] (sstables::shared_sstable sst) -> bool {
                return s.count(sst);
            });
            _sstables_compacted_but_not_deleted.erase(e, _sstables_compacted_but_not_deleted.end());
            rebuild_statistics();

            if (eptr) {
                return make_exception_future<>(eptr);
            }
            return make_ready_future<>();
        }).handle_exception([] (std::exception_ptr e) {
            try {
                std::rethrow_exception(e);
            } catch (sstables::atomic_deletion_cancelled& adc) {
                dblog.debug("Failed to delete sstables after compaction: {}", adc);
            }
        }).then([this] {
            // refresh underlying data source in row cache to prevent it from holding reference
            // to sstables files which were previously deleted.
            _cache.refresh_snapshot();
        });
    });
}

// For replace/remove_ancestors_needed_write, note that we need to update the compaction backlog
// manually. The new tables will be coming from a remote shard and thus unaccounted for in our
// list so far, and the removed ones will no longer be needed by us.
void column_family::replace_ancestors_needed_rewrite(std::vector<sstables::shared_sstable> new_sstables) {
    std::vector<sstables::shared_sstable> old_sstables;
    std::unordered_set<uint64_t> ancestors;

    for (auto& sst : new_sstables) {
        auto sst_ancestors = sst->ancestors();
        ancestors.insert(sst_ancestors.begin(), sst_ancestors.end());
        _compaction_strategy.get_backlog_tracker().add_sstable(sst);
    }

    for (auto& ancestor : ancestors) {
        auto it = _sstables_need_rewrite.find(ancestor);
        if (it != _sstables_need_rewrite.end()) {
            old_sstables.push_back(it->second);
            _compaction_strategy.get_backlog_tracker().remove_sstable(it->second);
            _sstables_need_rewrite.erase(it);
        }
    }
    rebuild_sstable_list(new_sstables, old_sstables);
}

void column_family::remove_ancestors_needed_rewrite(std::unordered_set<uint64_t> ancestors) {
    std::vector<sstables::shared_sstable> old_sstables;
    for (auto& ancestor : ancestors) {
        auto it = _sstables_need_rewrite.find(ancestor);
        if (it != _sstables_need_rewrite.end()) {
            old_sstables.push_back(it->second);
            _compaction_strategy.get_backlog_tracker().remove_sstable(it->second);
            _sstables_need_rewrite.erase(it);
        }
    }
    rebuild_sstable_list({}, old_sstables);
}

future<>
column_family::compact_sstables(sstables::compaction_descriptor descriptor, bool cleanup) {
    if (!descriptor.sstables.size()) {
        // if there is nothing to compact, just return.
        return make_ready_future<>();
    }

    return with_lock(_sstables_lock.for_read(), [this, descriptor = std::move(descriptor), cleanup] () mutable {
        auto create_sstable = [this] {
                auto gen = this->calculate_generation_for_new_table();
                auto sst = sstables::make_sstable(_schema, _config.datadir, gen,
                        sstables::sstable::version_types::ka,
                        sstables::sstable::format_types::big);
                sst->set_unshared();
                return sst;
        };
        auto sstables_to_compact = descriptor.sstables;
        return sstables::compact_sstables(std::move(descriptor), *this, create_sstable,
                cleanup).then([this, sstables_to_compact = std::move(sstables_to_compact)] (auto info) {
            _compaction_strategy.notify_completion(sstables_to_compact, info.new_sstables);
            this->rebuild_sstable_list(info.new_sstables, sstables_to_compact);
            return info;
        });
    }).then([this] (auto info) {
        if (info.type != sstables::compaction_type::Compaction) {
            return make_ready_future<>();
        }
        // skip update if running without a query context, for example, when running a test case.
        if (!db::qctx) {
            return make_ready_future<>();
        }
        // FIXME: add support to merged_rows. merged_rows is a histogram that
        // shows how many sstables each row is merged from. This information
        // cannot be accessed until we make combined_reader more generic,
        // for example, by adding a reducer method.
        return db::system_keyspace::update_compaction_history(info.ks, info.cf, info.ended_at,
            info.start_size, info.end_size, std::unordered_map<int32_t, int64_t>{});
    });
}

static bool needs_cleanup(const sstables::shared_sstable& sst,
                   const dht::token_range_vector& owned_ranges,
                   schema_ptr s) {
    auto first = sst->get_first_partition_key();
    auto last = sst->get_last_partition_key();
    auto first_token = dht::global_partitioner().get_token(*s, first);
    auto last_token = dht::global_partitioner().get_token(*s, last);
    dht::token_range sst_token_range = dht::token_range::make(first_token, last_token);

    // return true iff sst partition range isn't fully contained in any of the owned ranges.
    for (auto& r : owned_ranges) {
        if (r.contains(sst_token_range, dht::token_comparator())) {
            return false;
        }
    }
    return true;
}

future<> column_family::cleanup_sstables(sstables::compaction_descriptor descriptor) {
    dht::token_range_vector r = service::get_local_storage_service().get_local_ranges(_schema->ks_name());

    return do_with(std::move(descriptor.sstables), std::move(r), [this] (auto& sstables, auto& owned_ranges) {
        return do_for_each(sstables, [this, &owned_ranges] (auto& sst) {
            if (!owned_ranges.empty() && !needs_cleanup(sst, owned_ranges, _schema)) {
            return make_ready_future<>();
            }

            // this semaphore ensures that only one cleanup will run per shard.
            // That's to prevent node from running out of space when almost all sstables
            // need cleanup, so if sstables are cleaned in parallel, we may need almost
            // twice the disk space used by those sstables.
            static thread_local semaphore sem(1);

            return with_semaphore(sem, 1, [this, &sst] {
                return this->compact_sstables(sstables::compaction_descriptor({ sst }, sst->get_sstable_level()), true);
            });
        });
    });
}

// Note: We assume that the column_family does not get destroyed during compaction.
future<>
column_family::compact_all_sstables() {
    return _compaction_manager.submit_major_compaction(this);
}

void column_family::start_compaction() {
    set_compaction_strategy(_schema->compaction_strategy());
}

void column_family::trigger_compaction() {
    // Submitting compaction job to compaction manager.
    do_trigger_compaction(); // see below
}

void column_family::try_trigger_compaction() noexcept {
    try {
        trigger_compaction();
    } catch (...) {
        dblog.error("Failed to trigger compaction: {}", std::current_exception());
    }
}

void column_family::do_trigger_compaction() {
    // But only submit if we're not locked out
    if (!_compaction_disabled) {
        _compaction_manager.submit(this);
    }
}

future<> column_family::run_compaction(sstables::compaction_descriptor descriptor) {
    return compact_sstables(std::move(descriptor));
}

void column_family::set_compaction_strategy(sstables::compaction_strategy_type strategy) {
    dblog.info0("Setting compaction strategy of {}.{} to {}", _schema->ks_name(), _schema->cf_name(), sstables::compaction_strategy::name(strategy));
    auto new_cs = make_compaction_strategy(strategy, _schema->compaction_strategy_options());

    _compaction_manager.register_backlog_tracker(new_cs.get_backlog_tracker());
    auto move_read_charges = new_cs.type() == _compaction_strategy.type();
    _compaction_strategy.get_backlog_tracker().transfer_ongoing_charges(new_cs.get_backlog_tracker(), move_read_charges);

    auto new_sstables = new_cs.make_sstable_set(_schema);
    for (auto&& s : *_sstables->all()) {
        new_cs.get_backlog_tracker().add_sstable(s);
        new_sstables.insert(s);
    }

    if (!move_read_charges) {
        _compaction_manager.stop_tracking_ongoing_compactions(this);
    }

    // now exception safe:
    _compaction_strategy = std::move(new_cs);
    _sstables = std::move(new_sstables);
}

size_t column_family::sstables_count() const {
    return _sstables->all()->size();
}

std::vector<uint64_t> column_family::sstable_count_per_level() const {
    std::vector<uint64_t> count_per_level;
    for (auto&& sst : *_sstables->all()) {
        auto level = sst->get_sstable_level();

        if (level + 1 > count_per_level.size()) {
            count_per_level.resize(level + 1, 0UL);
        }
        count_per_level[level]++;
    }
    return count_per_level;
}

int64_t column_family::get_unleveled_sstables() const {
    // TODO: when we support leveled compaction, we should return the number of
    // SSTables in L0. If leveled compaction is enabled in this column family,
    // then we should return zero, as we currently do.
    return 0;
}

const sstables::sstable_set& column_family::get_sstable_set() const {
    return *_sstables;
}

lw_shared_ptr<sstable_list> column_family::get_sstables() const {
    return _sstables->all();
}

std::vector<sstables::shared_sstable> column_family::select_sstables(const dht::partition_range& range) const {
    return _sstables->select(range);
}

std::vector<sstables::shared_sstable> column_family::candidates_for_compaction() const {
    return boost::copy_range<std::vector<sstables::shared_sstable>>(*get_sstables()
        | boost::adaptors::filtered([this] (auto& sst) { return !_sstables_need_rewrite.count(sst->generation()); }));
}

std::vector<sstables::shared_sstable> column_family::sstables_need_rewrite() const {
    return boost::copy_range<std::vector<sstables::shared_sstable>>(_sstables_need_rewrite | boost::adaptors::map_values);
}

// Gets the list of all sstables in the column family, including ones that are
// not used for active queries because they have already been compacted, but are
// waiting for delete_atomically() to return.
//
// As long as we haven't deleted them, compaction needs to ensure it doesn't
// garbage-collect a tombstone that covers data in an sstable that may not be
// successfully deleted.
lw_shared_ptr<sstable_list> column_family::get_sstables_including_compacted_undeleted() const {
    if (_sstables_compacted_but_not_deleted.empty()) {
        return get_sstables();
    }
    auto ret = make_lw_shared(*_sstables->all());
    for (auto&& s : _sstables_compacted_but_not_deleted) {
        ret->insert(s);
    }
    return ret;
}

const std::vector<sstables::shared_sstable>& column_family::compacted_undeleted_sstables() const {
    return _sstables_compacted_but_not_deleted;
}

inline bool column_family::manifest_json_filter(const lister::path&, const directory_entry& entry) {
    // Filter out directories. If type of the entry is unknown - check its name.
    if (entry.type.value_or(directory_entry_type::regular) != directory_entry_type::directory && entry.name == "manifest.json") {
        return false;
    }

    return true;
}

// TODO: possibly move it to seastar
template <typename Service, typename PtrType, typename Func>
static future<> invoke_all_with_ptr(distributed<Service>& s, PtrType ptr, Func&& func) {
    return parallel_for_each(smp::all_cpus(), [&s, &func, ptr] (unsigned id) {
        return s.invoke_on(id, [func, foreign = make_foreign(ptr)] (Service& s) mutable {
            return func(s, std::move(foreign));
        });
    });
}

future<> distributed_loader::open_sstable(distributed<database>& db, sstables::entry_descriptor comps,
        std::function<future<> (column_family&, sstables::foreign_sstable_open_info)> func, const io_priority_class& pc) {
    // loads components of a sstable from shard S and share it with all other
    // shards. Which shard a sstable will be opened at is decided using
    // calculate_shard_from_sstable_generation(), which is the inverse of
    // calculate_generation_for_new_table(). That ensures every sstable is
    // shard-local if reshard wasn't performed. This approach is also expected
    // to distribute evenly the resource usage among all shards.

    return db.invoke_on(column_family::calculate_shard_from_sstable_generation(comps.generation),
            [&db, comps = std::move(comps), func = std::move(func), pc] (database& local) {

        return with_semaphore(local.sstable_load_concurrency_sem(), 1, [&db, &local, comps = std::move(comps), func = std::move(func), pc] {
            auto& cf = local.find_column_family(comps.ks, comps.cf);

            auto f = sstables::sstable::load_shared_components(cf.schema(), cf._config.datadir, comps.generation, comps.version, comps.format, pc);
            return f.then([&db, comps = std::move(comps), func = std::move(func)] (sstables::sstable_open_info info) {
                // shared components loaded, now opening sstable in all shards with shared components
                return do_with(std::move(info), [&db, comps = std::move(comps), func = std::move(func)] (auto& info) {
                    return invoke_all_with_ptr(db, std::move(info.components),
                            [owners = info.owners, data = info.data.dup(), index = info.index.dup(), comps, func] (database& db, auto components) {
                        auto& cf = db.find_column_family(comps.ks, comps.cf);
                        return func(cf, sstables::foreign_sstable_open_info{std::move(components), owners, data, index});
                    });
                });
            });
        });
    });
}

// global_column_family_ptr provides a way to easily retrieve local instance of a given column family.
class global_column_family_ptr {
    distributed<database>& _db;
    utils::UUID _id;
private:
    column_family& get() const { return _db.local().find_column_family(_id); }
public:
    global_column_family_ptr(distributed<database>& db, sstring ks_name, sstring cf_name)
        : _db(db)
        , _id(_db.local().find_column_family(ks_name, cf_name).schema()->id()) {
    }

    column_family* operator->() const {
        return &get();
    }
    column_family& operator*() const {
        return get();
    }
};

template <typename Pred>
static future<std::vector<sstables::shared_sstable>>
load_sstables_with_open_info(std::vector<sstables::foreign_sstable_open_info> ssts_info, schema_ptr s, sstring dir, Pred&& pred) {
    return do_with(std::vector<sstables::shared_sstable>(), [ssts_info = std::move(ssts_info), s, dir, pred] (auto& ssts) mutable {
        return parallel_for_each(std::move(ssts_info), [&ssts, s, dir, pred] (auto& info) mutable {
            if (!pred(info)) {
                return make_ready_future<>();
            }
            auto sst = sstables::make_sstable(s, dir, info.generation, info.version, info.format);
            return sst->load(std::move(info)).then([&ssts, sst] {
                ssts.push_back(std::move(sst));
                return make_ready_future<>();
            });
        }).then([&ssts] () mutable {
            return std::move(ssts);
        });
    });
}

// Return all sstables that need resharding in the system. Only one instance of a shared sstable is returned.
static future<std::vector<sstables::shared_sstable>> get_all_shared_sstables(distributed<database>& db, global_column_family_ptr cf) {
    class all_shared_sstables {
        schema_ptr _schema;
        sstring _dir;
        std::unordered_map<int64_t, sstables::shared_sstable> _result;
    public:
        all_shared_sstables(global_column_family_ptr cf) : _schema(cf->schema()), _dir(cf->dir()) {}

        future<> operator()(std::vector<sstables::foreign_sstable_open_info> ssts_info) {
            return load_sstables_with_open_info(std::move(ssts_info), _schema, _dir, [this] (auto& info) {
                // skip loading of shared sstable that is already stored in _result.
                return !_result.count(info.generation);
            }).then([this] (std::vector<sstables::shared_sstable> sstables) {
                for (auto& sst : sstables) {
                    auto gen = sst->generation();
                    _result.emplace(gen, std::move(sst));
                }
                return make_ready_future<>();
            });
        }

        std::vector<sstables::shared_sstable> get() && {
            return boost::copy_range<std::vector<sstables::shared_sstable>>(std::move(_result) | boost::adaptors::map_values);
        }
    };

    return db.map_reduce(all_shared_sstables(cf), [cf] (database& db) mutable {
        return seastar::async([cf] {
            return boost::copy_range<std::vector<sstables::foreign_sstable_open_info>>(cf->sstables_need_rewrite()
                | boost::adaptors::transformed([] (auto&& sst) { return sst->get_open_info().get0(); }));
        });
    });
}

// checks whether or not a given column family is worth resharding by checking if any of its
// sstables has more than one owner shard.
static future<bool> worth_resharding(distributed<database>& db, global_column_family_ptr cf) {
    auto has_shared_sstables = [cf] (database& db) {
        return cf->has_shared_sstables();
    };
    return db.map_reduce0(has_shared_sstables, bool(false), std::logical_or<bool>());
}

// make a set of sstables available at another shard.
template <typename Func>
static future<> forward_sstables_to(shard_id shard, std::vector<sstables::shared_sstable> sstables, global_column_family_ptr cf, Func&& func) {
    return seastar::async([sstables = std::move(sstables), shard, cf, func] () mutable {
        auto infos = boost::copy_range<std::vector<sstables::foreign_sstable_open_info>>(sstables
            | boost::adaptors::transformed([] (auto&& sst) { return sst->get_open_info().get0(); }));

        smp::submit_to(shard, [cf, func, infos = std::move(infos)] () mutable {
            return load_sstables_with_open_info(std::move(infos), cf->schema(), cf->dir(), [] (auto& p) {
                return true;
            }).then([func] (std::vector<sstables::shared_sstable> sstables) {
                return func(std::move(sstables));
            });
        }).get();
    });
}

// invokes each descriptor at its target shard, which involves forwarding sstables too.
template <typename Func>
static future<> invoke_all_resharding_jobs(global_column_family_ptr cf, std::vector<sstables::resharding_descriptor> jobs, Func&& func) {
    return parallel_for_each(std::move(jobs), [cf, func] (sstables::resharding_descriptor& job) mutable {
        return forward_sstables_to(job.reshard_at, std::move(job.sstables), cf,
                [cf, func, level = job.level, max_sstable_bytes = job.max_sstable_bytes] (auto sstables) {
            // compaction manager ensures that only one reshard operation will run per shard.
            auto job = [func, sstables = std::move(sstables), level, max_sstable_bytes] () mutable {
                return func(std::move(sstables), level, max_sstable_bytes);
            };
            return cf->get_compaction_manager().run_resharding_job(&*cf, std::move(job));
        });
    });
}

static std::vector<sstables::shared_sstable> sstables_for_shard(const std::vector<sstables::shared_sstable>& sstables, shard_id shard) {
    auto belongs_to_shard = [] (const sstables::shared_sstable& sst, unsigned shard) {
        auto& shards = sst->get_shards_for_this_sstable();
        return boost::range::find(shards, shard) != shards.end();
    };

    return boost::copy_range<std::vector<sstables::shared_sstable>>(sstables
        | boost::adaptors::filtered([&] (auto& sst) { return belongs_to_shard(sst, shard); }));
}

void distributed_loader::reshard(distributed<database>& db, sstring ks_name, sstring cf_name) {
    assert(engine().cpu_id() == 0); // NOTE: should always run on shard 0!

    // ensures that only one column family is resharded at a time (that's okay because
    // actual resharding is parallelized), and that's needed to prevent the same column
    // family from being resharded in parallel (that could happen, for example, if
    // refresh (triggers resharding) is issued by user while resharding is going on).
    static semaphore sem(1);

    with_semaphore(sem, 1, [&db, ks_name = std::move(ks_name), cf_name = std::move(cf_name)] () mutable {
        return seastar::async([&db, ks_name = std::move(ks_name), cf_name = std::move(cf_name)] () mutable {
            global_column_family_ptr cf(db, ks_name, cf_name);

            if (cf->get_compaction_manager().stopped()) {
                return;
            }
            // fast path to detect that this column family doesn't need reshard.
            if (!worth_resharding(db, cf).get0()) {
                dblog.debug("Nothing to reshard for {}.{}", cf->schema()->ks_name(), cf->schema()->cf_name());
                return;
            }

            auto candidates = get_all_shared_sstables(db, cf).get0();
            dblog.debug("{} candidates for resharding for {}.{}", candidates.size(), cf->schema()->ks_name(), cf->schema()->cf_name());
            auto jobs = cf->get_compaction_strategy().get_resharding_jobs(*cf, std::move(candidates));
            dblog.debug("{} resharding jobs for {}.{}", jobs.size(), cf->schema()->ks_name(), cf->schema()->cf_name());

            invoke_all_resharding_jobs(cf, std::move(jobs), [&cf] (auto sstables, auto level, auto max_sstable_bytes) {
                auto creator = [&cf] (shard_id shard) mutable {
                    // we need generation calculated by instance of cf at requested shard,
                    // or resource usage wouldn't be fairly distributed among shards.
                    auto gen = smp::submit_to(shard, [&cf] () {
                        return cf->calculate_generation_for_new_table();
                    }).get0();

                    auto sst = sstables::make_sstable(cf->schema(), cf->dir(), gen,
                        sstables::sstable::version_types::ka, sstables::sstable::format_types::big,
                        gc_clock::now(), default_io_error_handler_gen());
                    return sst;
                };
                auto f = sstables::reshard_sstables(sstables, *cf, creator, max_sstable_bytes, level);

                return f.then([&cf, sstables = std::move(sstables)] (std::vector<sstables::shared_sstable> new_sstables) mutable {
                    // an input sstable may belong to shard 1 and 2 and only have data which
                    // token belongs to shard 1. That means resharding will only create a
                    // sstable for shard 1, but both shards opened the sstable. So our code
                    // below should ask both shards to remove the resharded table, or it
                    // wouldn't be deleted by our deletion manager, and resharding would be
                    // triggered again in the subsequent boot.
                    return parallel_for_each(boost::irange(0u, smp::count), [&cf, sstables, new_sstables] (auto shard) {
                        auto old_sstables_for_shard = sstables_for_shard(sstables, shard);
                        // nothing to do if no input sstable belongs to this shard.
                        if (old_sstables_for_shard.empty()) {
                            return make_ready_future<>();
                        }
                        auto new_sstables_for_shard = sstables_for_shard(new_sstables, shard);
                        // sanity checks
                        for (auto& sst : new_sstables_for_shard) {
                            auto& shards = sst->get_shards_for_this_sstable();
                            if (shards.size() != 1) {
                                throw std::runtime_error(sprint("resharded sstable %s doesn't belong to only one shard", sst->get_filename()));
                            }
                            if (shards.front() != shard) {
                                throw std::runtime_error(sprint("resharded sstable %s should belong to shard %d", sst->get_filename(), shard));
                            }
                        }

                        if (new_sstables_for_shard.empty()) {
                            // handles case where sstable needing rewrite doesn't produce any sstable
                            // for a shard it belongs to when resharded (the reason is explained above).
                            std::unordered_set<uint64_t> ancestors;
                            boost::range::transform(old_sstables_for_shard, std::inserter(ancestors, ancestors.end()),
                                std::mem_fn(&sstables::sstable::generation));

                            return smp::submit_to(shard, [cf, ancestors = std::move(ancestors)] () mutable {
                                cf->remove_ancestors_needed_rewrite(ancestors);
                            });
                        } else {
                            return forward_sstables_to(shard, new_sstables_for_shard, cf, [cf] (auto sstables) {
                                cf->replace_ancestors_needed_rewrite(sstables);
                            });
                        }
                    });
                });
            }).get();
        });
    });
}

future<> distributed_loader::load_new_sstables(distributed<database>& db, sstring ks, sstring cf, std::vector<sstables::entry_descriptor> new_tables) {
    return parallel_for_each(new_tables, [&db] (auto comps) {
        auto cf_sstable_open = [comps] (column_family& cf, sstables::foreign_sstable_open_info info) {
            auto f = cf.open_sstable(std::move(info), cf._config.datadir, comps.generation, comps.version, comps.format);
            return f.then([&cf] (sstables::shared_sstable sst) mutable {
                if (sst) {
                    cf._sstables_opened_but_not_loaded.push_back(sst);
                }
                return make_ready_future<>();
            });
        };
        return distributed_loader::open_sstable(db, comps, cf_sstable_open, service::get_local_compaction_priority());
    }).then([&db, ks, cf] {
        return db.invoke_on_all([ks = std::move(ks), cfname = std::move(cf)] (database& db) {
            auto& cf = db.find_column_family(ks, cfname);
            return cf.get_row_cache().invalidate([&cf] () noexcept {
                // FIXME: this is not really noexcept, but we need to provide strong exception guarantees.
                // atomically load all opened sstables into column family.
                for (auto& sst : cf._sstables_opened_but_not_loaded) {
                    cf.load_sstable(sst, true);
                }
                cf._sstables_opened_but_not_loaded.clear();
                cf.trigger_compaction();
            });
        });
    }).then([&db, ks, cf] () mutable {
        return smp::submit_to(0, [&db, ks = std::move(ks), cf = std::move(cf)] () mutable {
            distributed_loader::reshard(db, std::move(ks), std::move(cf));
        });
    });
}

future<sstables::entry_descriptor> distributed_loader::probe_file(distributed<database>& db, sstring sstdir, sstring fname) {
    using namespace sstables;

    entry_descriptor comps = entry_descriptor::make_descriptor(fname);

    // Every table will have a TOC. Using a specific file as a criteria, as
    // opposed to, say verifying _sstables.count() to be zero is more robust
    // against parallel loading of the directory contents.
    if (comps.component != sstable::component_type::TOC) {
        return make_ready_future<entry_descriptor>(std::move(comps));
    }
    auto cf_sstable_open = [sstdir, comps, fname] (column_family& cf, sstables::foreign_sstable_open_info info) {
        cf.update_sstables_known_generation(comps.generation);
        {
            auto i = boost::range::find_if(*cf._sstables->all(), [gen = comps.generation] (sstables::shared_sstable sst) { return sst->generation() == gen; });
            if (i != cf._sstables->all()->end()) {
                auto new_toc = sstdir + "/" + fname;
                throw std::runtime_error(sprint("Attempted to add sstable generation %d twice: new=%s existing=%s",
                                                comps.generation, new_toc, (*i)->toc_filename()));
            }
        }
        return cf.open_sstable(std::move(info), sstdir, comps.generation, comps.version, comps.format).then([&cf] (sstables::shared_sstable sst) mutable {
            if (sst) {
                return cf.get_row_cache().invalidate([&cf, sst = std::move(sst)] () mutable noexcept {
                    // FIXME: this is not really noexcept, but we need to provide strong exception guarantees.
                    cf.load_sstable(sst);
                });
            }
            return make_ready_future<>();
        });
    };

    return distributed_loader::open_sstable(db, comps, cf_sstable_open).then_wrapped([fname] (future<> f) {
        try {
            f.get();
        } catch (malformed_sstable_exception& e) {
            dblog.error("malformed sstable {}: {}. Refusing to boot", fname, e.what());
            throw;
        } catch(...) {
            dblog.error("Unrecognized error while processing {}: {}. Refusing to boot",
                fname, std::current_exception());
            throw;
        }
        return make_ready_future<>();
    }).then([comps] () mutable {
        return make_ready_future<entry_descriptor>(std::move(comps));
    });
}

future<> distributed_loader::populate_column_family(distributed<database>& db, sstring sstdir, sstring ks, sstring cf) {
    // We can catch most errors when we try to load an sstable. But if the TOC
    // file is the one missing, we won't try to load the sstable at all. This
    // case is still an invalid case, but it is way easier for us to treat it
    // by waiting for all files to be loaded, and then checking if we saw a
    // file during scan_dir, without its corresponding TOC.
    enum class status {
        has_some_file,
        has_toc_file,
        has_temporary_toc_file,
    };

    struct sstable_descriptor {
        std::experimental::optional<sstables::sstable::version_types> version;
        std::experimental::optional<sstables::sstable::format_types> format;
    };

    auto verifier = make_lw_shared<std::unordered_map<unsigned long, status>>();
    auto descriptor = make_lw_shared<sstable_descriptor>();

    return do_with(std::vector<future<>>(), [&db, sstdir = std::move(sstdir), verifier, descriptor, ks, cf] (std::vector<future<>>& futures) {
        return lister::scan_dir(sstdir, { directory_entry_type::regular }, [&db, verifier, descriptor, &futures] (lister::path sstdir, directory_entry de) {
            // FIXME: The secondary indexes are in this level, but with a directory type, (starting with ".")
            auto f = distributed_loader::probe_file(db, sstdir.native(), de.name).then([verifier, descriptor, sstdir, de] (auto entry) {
                if (entry.component == sstables::sstable::component_type::TemporaryStatistics) {
                    return remove_file(sstables::sstable::filename(sstdir.native(), entry.ks, entry.cf, entry.version, entry.generation,
                        entry.format, sstables::sstable::component_type::TemporaryStatistics));
                }

                if (verifier->count(entry.generation)) {
                    if (verifier->at(entry.generation) == status::has_toc_file) {
                        lister::path file_path(sstdir / de.name.c_str());
                        if (entry.component == sstables::sstable::component_type::TOC) {
                            throw sstables::malformed_sstable_exception("Invalid State encountered. TOC file already processed", file_path.native());
                        } else if (entry.component == sstables::sstable::component_type::TemporaryTOC) {
                            throw sstables::malformed_sstable_exception("Invalid State encountered. Temporary TOC file found after TOC file was processed", file_path.native());
                        }
                    } else if (entry.component == sstables::sstable::component_type::TOC) {
                        verifier->at(entry.generation) = status::has_toc_file;
                    } else if (entry.component == sstables::sstable::component_type::TemporaryTOC) {
                        verifier->at(entry.generation) = status::has_temporary_toc_file;
                    }
                } else {
                    if (entry.component == sstables::sstable::component_type::TOC) {
                        verifier->emplace(entry.generation, status::has_toc_file);
                    } else if (entry.component == sstables::sstable::component_type::TemporaryTOC) {
                        verifier->emplace(entry.generation, status::has_temporary_toc_file);
                    } else {
                        verifier->emplace(entry.generation, status::has_some_file);
                    }
                }

                // Retrieve both version and format used for this column family.
                if (!descriptor->version) {
                    descriptor->version = entry.version;
                }
                if (!descriptor->format) {
                    descriptor->format = entry.format;
                }
                return make_ready_future<>();
            });

            // push future returned by probe_file into an array of futures,
            // so that the supplied callback will not block scan_dir() from
            // reading the next entry in the directory.
            futures.push_back(std::move(f));

            return make_ready_future<>();
        }, &column_family::manifest_json_filter).then([&futures] {
            return when_all(futures.begin(), futures.end()).then([] (std::vector<future<>> ret) {
                std::exception_ptr eptr;

                for (auto& f : ret) {
                    try {
                        if (eptr) {
                            f.ignore_ready_future();
                        } else {
                            f.get();
                        }
                    } catch(...) {
                        eptr = std::current_exception();
                    }
                }

                if (eptr) {
                    return make_exception_future<>(eptr);
                }
                return make_ready_future<>();
            });
        }).then([verifier, sstdir, descriptor, ks = std::move(ks), cf = std::move(cf)] {
            return do_for_each(*verifier, [sstdir = std::move(sstdir), ks = std::move(ks), cf = std::move(cf), descriptor, verifier] (auto v) {
                if (v.second == status::has_temporary_toc_file) {
                    unsigned long gen = v.first;
                    assert(descriptor->version);
                    sstables::sstable::version_types version = descriptor->version.value();
                    assert(descriptor->format);
                    sstables::sstable::format_types format = descriptor->format.value();

                    if (engine().cpu_id() != 0) {
                        dblog.debug("At directory: {}, partial SSTable with generation {} not relevant for this shard, ignoring", sstdir, v.first);
                        return make_ready_future<>();
                    }
                    // shard 0 is the responsible for removing a partial sstable.
                    return sstables::sstable::remove_sstable_with_temp_toc(ks, cf, sstdir, gen, version, format);
                } else if (v.second != status::has_toc_file) {
                    throw sstables::malformed_sstable_exception(sprint("At directory: %s: no TOC found for SSTable with generation %d!. Refusing to boot", sstdir, v.first));
                }
                return make_ready_future<>();
            });
        });
    }).then([&db, ks, cf] {
        return db.invoke_on_all([ks = std::move(ks), cfname = std::move(cf)] (database& db) {
            auto& cf = db.find_column_family(ks, cfname);
            // Make sure this is called even if CF is empty
            cf.mark_ready_for_writes();
        });
    });

}

inline
flush_controller
make_flush_controller(db::config& cfg, seastar::scheduling_group sg, const ::io_priority_class& iop, std::function<double()> fn) {
    if (cfg.memtable_flush_static_shares() > 0) {
        return flush_controller(sg, iop, cfg.memtable_flush_static_shares());
    }
    return flush_controller(sg, iop, 250ms, cfg.virtual_dirty_soft_limit(), std::move(fn));
}

inline
compaction_controller
make_compaction_controller(db::config& cfg, seastar::scheduling_group sg, const ::io_priority_class& iop, std::function<double()> fn) {
    if (cfg.compaction_static_shares() > 0) {
        return compaction_controller(sg, iop, cfg.compaction_static_shares());
    }
    return compaction_controller(sg, iop, 250ms, std::move(fn));
}

utils::UUID database::empty_version = utils::UUID_gen::get_name_UUID(bytes{});

database::database() : database(db::config(), database_config())
{}

database::database(const db::config& cfg, database_config dbcfg)
    : _stats(make_lw_shared<db_stats>())
    , _cl_stats(std::make_unique<cell_locker_stats>())
    , _cfg(std::make_unique<db::config>(cfg))
    // Allow system tables a pool of 10 MB memory to write, but never block on other regions.
    , _system_dirty_memory_manager(*this, 10 << 20, cfg.virtual_dirty_soft_limit())
    , _dirty_memory_manager(*this, memory::stats().total_memory() * 0.45, cfg.virtual_dirty_soft_limit())
    , _streaming_dirty_memory_manager(*this, memory::stats().total_memory() * 0.10, cfg.virtual_dirty_soft_limit())
    , _dbcfg(dbcfg)
    , _memtable_controller(make_flush_controller(*_cfg, dbcfg.memtable_scheduling_group, service::get_local_memtable_flush_priority(), [this, limit = float(_dirty_memory_manager.throttle_threshold())] {
        return (_dirty_memory_manager.virtual_dirty_memory()) / limit;
    }))
    , _data_query_stage("data_query", _dbcfg.query_scheduling_group, &column_family::query)
    , _version(empty_version)
    , _compaction_manager(std::make_unique<compaction_manager>(dbcfg.compaction_scheduling_group))
    , _enable_incremental_backups(cfg.incremental_backups())
    , _compaction_controller(make_compaction_controller(*_cfg, dbcfg.compaction_scheduling_group, service::get_local_compaction_priority(), [this] () -> float {
        auto backlog = _compaction_manager->backlog();
        // This means we are using an unimplemented strategy
        if (std::isinf(backlog)) {
            // returning the normalization factor means that we'll return the maximum
            // output in the _control_points. We can get rid of this when we implement
            // all strategies.
            return compaction_controller::normalization_factor;
        }
        return _compaction_manager->backlog() / memory::stats().total_memory();
    }))
{
    _compaction_manager->start();
    setup_metrics();

    dblog.info("Row: max_vector_size: {}, internal_count: {}", size_t(row::max_vector_size), size_t(row::internal_count));
}

void backlog_controller::adjust() {
    auto backlog = _current_backlog();

    // interpolate to find out which region we are. This run infrequently and there are a fixed
    // number of points so a simple loop will do.
    size_t idx = 1;
    while ((idx < _control_points.size()) && (_control_points[idx].input < backlog)) {
        idx++;
    }

    control_point& cp = _control_points[idx];
    control_point& last = _control_points[idx - 1];
    float result = last.output + (backlog - last.input) * (cp.output - last.output)/(cp.input - last.input);
    update_controller(result);
}

void backlog_controller::update_controller(float shares) {
    _scheduling_group.set_shares(shares);
    if (!_inflight_update.available()) {
        return; // next timer will fix it
    }
    _inflight_update = engine().update_shares_for_class(_io_priority, uint32_t(shares));
}

void
dirty_memory_manager::setup_collectd(sstring namestr) {
    namespace sm = seastar::metrics;

    _metrics.add_group("memory", {
        sm::make_gauge(namestr + "_dirty_bytes", [this] { return real_dirty_memory(); },
                       sm::description("Holds the current size of a all non-free memory in bytes: used memory + released memory that hasn't been returned to a free memory pool yet. "
                                       "Total memory size minus this value represents the amount of available memory. "
                                       "If this value minus virtual_dirty_bytes is too high then this means that the dirty memory eviction lags behind.")),

        sm::make_gauge(namestr +"_virtual_dirty_bytes", [this] { return virtual_dirty_memory(); },
                       sm::description("Holds the size of used memory in bytes. Compare it to \"dirty_bytes\" to see how many memory is wasted (neither used nor available).")),
    });
}

static const metrics::label class_label("class");

void
database::setup_metrics() {
    _dirty_memory_manager.setup_collectd("regular");
    _system_dirty_memory_manager.setup_collectd("system");
    _streaming_dirty_memory_manager.setup_collectd("streaming");

    namespace sm = seastar::metrics;

    auto user_label_instance = class_label("user");
    auto streaming_label_instance = class_label("streaming");
    auto system_label_instance = class_label("system");

    _metrics.add_group("memory", {
        sm::make_gauge("dirty_bytes", [this] { return _dirty_memory_manager.real_dirty_memory() + _system_dirty_memory_manager.real_dirty_memory() + _streaming_dirty_memory_manager.real_dirty_memory(); },
                       sm::description("Holds the current size of all (\"regular\", \"system\" and \"streaming\") non-free memory in bytes: used memory + released memory that hasn't been returned to a free memory pool yet. "
                                       "Total memory size minus this value represents the amount of available memory. "
                                       "If this value minus virtual_dirty_bytes is too high then this means that the dirty memory eviction lags behind.")),

        sm::make_gauge("virtual_dirty_bytes", [this] { return _dirty_memory_manager.virtual_dirty_memory() + _system_dirty_memory_manager.virtual_dirty_memory() + _streaming_dirty_memory_manager.virtual_dirty_memory(); },
                       sm::description("Holds the size of all (\"regular\", \"system\" and \"streaming\") used memory in bytes. Compare it to \"dirty_bytes\" to see how many memory is wasted (neither used nor available).")),
    });

    _metrics.add_group("memtables", {
        sm::make_gauge("pending_flushes", _cf_stats.pending_memtables_flushes_count,
                       sm::description("Holds the current number of memtables that are currently being flushed to sstables. "
                                       "High value in this metric may be an indication of storage being a bottleneck.")),

        sm::make_gauge("pending_flushes_bytes", _cf_stats.pending_memtables_flushes_bytes,
                       sm::description("Holds the current number of bytes in memtables that are currently being flushed to sstables. "
                                       "High value in this metric may be an indication of storage being a bottleneck.")),
    });

    _metrics.add_group("database", {
        sm::make_gauge("requests_blocked_memory_current", [this] { return _dirty_memory_manager.region_group().blocked_requests(); },
                       sm::description(
                           seastar::format("Holds the current number of requests blocked due to reaching the memory quota ({}B). "
                                           "Non-zero value indicates that our bottleneck is memory and more specifically - the memory quota allocated for the \"database\" component.", _dirty_memory_manager.throttle_threshold()))),

        sm::make_derive("requests_blocked_memory", [this] { return _dirty_memory_manager.region_group().blocked_requests_counter(); },
                       sm::description(seastar::format("Holds the current number of requests blocked due to reaching the memory quota ({}B). "
                                       "Non-zero value indicates that our bottleneck is memory and more specifically - the memory quota allocated for the \"database\" component.", _dirty_memory_manager.throttle_threshold()))),

        sm::make_derive("clustering_filter_count", _cf_stats.clustering_filter_count,
                       sm::description("Counts bloom filter invocations.")),

        sm::make_derive("clustering_filter_sstables_checked", _cf_stats.sstables_checked_by_clustering_filter,
                       sm::description("Counts sstables checked after applying the bloom filter. "
                                       "High value indicates that bloom filter is not very efficient.")),

        sm::make_derive("clustering_filter_fast_path_count", _cf_stats.clustering_filter_fast_path_count,
                       sm::description("Counts number of times bloom filtering short cut to include all sstables when only one full range was specified.")),

        sm::make_derive("clustering_filter_surviving_sstables", _cf_stats.surviving_sstables_after_clustering_filter,
                       sm::description("Counts sstables that survived the clustering key filtering. "
                                       "High value indicates that bloom filter is not very efficient and still have to access a lot of sstables to get data.")),

        sm::make_derive("total_writes", _stats->total_writes,
                       sm::description("Counts the total number of successful write operations performed by this shard.")),

        sm::make_derive("total_writes_failed", _stats->total_writes_failed,
                       sm::description("Counts the total number of failed write operations. "
                                       "A sum of this value plus total_writes represents a total amount of writes attempted on this shard.")),

        sm::make_derive("total_writes_timedout", _stats->total_writes_timedout,
                       sm::description("Counts write operations failed due to a timeout. A positive value is a sign of storage being overloaded.")),

        sm::make_derive("total_reads", _stats->total_reads,
                       sm::description("Counts the total number of successful reads on this shard.")),

        sm::make_derive("total_reads_failed", _stats->total_reads_failed,
                       sm::description("Counts the total number of failed read operations. "
                                       "Add the total_reads to this value to get the total amount of reads issued on this shard.")),

        sm::make_derive("sstable_read_queue_overloads", _stats->sstable_read_queue_overloaded,
                       sm::description("Counts the number of times the sstable read queue was overloaded. "
                                       "A non-zero value indicates that we have to drop read requests because they arrive faster than we can serve them.")),

        sm::make_gauge("active_reads", [this] { return _stats->active_reads; },
                       sm::description("Holds the number of currently active read operations. "),
                       {user_label_instance}),

        sm::make_gauge("active_reads_memory_consumption", [this] { return max_memory_concurrent_reads() - _read_concurrency_sem.available_units(); },
                       sm::description(seastar::format("Holds the amount of memory consumed by currently active read operations. "
                                                       "If this value gets close to {} we are likely to start dropping new read requests. "
                                                       "In that case sstable_read_queue_overloads is going to get a non-zero value.", max_memory_concurrent_reads())),
                       {user_label_instance}),

        sm::make_gauge("queued_reads", [this] { return _read_concurrency_sem.waiters(); },
                       sm::description("Holds the number of currently queued read operations."),
                       {user_label_instance}),

        sm::make_gauge("active_reads", [this] { return _stats->active_reads_streaming; },
                       sm::description("Holds the number of currently active read operations issued on behalf of streaming "),
                       {streaming_label_instance}),


        sm::make_gauge("active_reads_memory_consumption", [this] { return max_memory_streaming_concurrent_reads() - _streaming_concurrency_sem.available_units(); },
                       sm::description(seastar::format("Holds the amount of memory consumed by currently active read operations issued on behalf of streaming "
                                                       "If this value gets close to {} we are likely to start dropping new read requests. "
                                                       "In that case sstable_read_queue_overloads is going to get a non-zero value.", max_memory_streaming_concurrent_reads())),
                       {streaming_label_instance}),

        sm::make_gauge("queued_reads", [this] { return _streaming_concurrency_sem.waiters(); },
                       sm::description("Holds the number of currently queued read operations on behalf of streaming."),
                       {streaming_label_instance}),

        sm::make_gauge("active_reads", [this] { return _stats->active_reads_system_keyspace; },
                       sm::description("Holds the number of currently active read operations from \"system\" keyspace tables. "),
                       {system_label_instance}),

        sm::make_gauge("active_reads_memory_consumption", [this] { return max_memory_system_concurrent_reads() - _system_read_concurrency_sem.available_units(); },
                       sm::description(seastar::format("Holds the amount of memory consumed by currently active read operations from \"system\" keyspace tables. "
                                                       "If this value gets close to {} we are likely to start dropping new read requests. "
                                                       "In that case sstable_read_queue_overloads is going to get a non-zero value.", max_memory_system_concurrent_reads())),
                       {system_label_instance}),

        sm::make_gauge("queued_reads", [this] { return _system_read_concurrency_sem.waiters(); },
                       sm::description("Holds the number of currently queued read operations from \"system\" keyspace tables."),
                       {system_label_instance}),

        sm::make_gauge("total_result_bytes", [this] { return get_result_memory_limiter().total_used_memory(); },
                       sm::description("Holds the current amount of memory used for results.")),

        sm::make_derive("short_data_queries", _stats->short_data_queries,
                       sm::description("The rate of data queries (data or digest reads) that returned less rows than requested due to result size limiting.")),

        sm::make_derive("short_mutation_queries", _stats->short_mutation_queries,
                       sm::description("The rate of mutation queries that returned less rows than requested due to result size limiting.")),

        sm::make_total_operations("counter_cell_lock_acquisition", _cl_stats->lock_acquisitions,
                                 sm::description("The number of acquired counter cell locks.")),

        sm::make_queue_length("counter_cell_lock_pending", _cl_stats->operations_waiting_for_lock,
                             sm::description("The number of counter updates waiting for a lock.")),
    });
}

database::~database() {
}

void database::update_version(const utils::UUID& version) {
    _version = version;
}

const utils::UUID& database::get_version() const {
    return _version;
}

future<> distributed_loader::populate_keyspace(distributed<database>& db, sstring datadir, sstring ks_name) {
    auto ksdir = datadir + "/" + ks_name;
    auto& keyspaces = db.local().get_keyspaces();
    auto i = keyspaces.find(ks_name);
    if (i == keyspaces.end()) {
        dblog.warn("Skipping undefined keyspace: {}", ks_name);
        return make_ready_future<>();
    } else {
        dblog.info("Populating Keyspace {}", ks_name);
        auto& ks = i->second;
        auto& column_families = db.local().get_column_families();

        return parallel_for_each(ks.metadata()->cf_meta_data() | boost::adaptors::map_values,
            [ks_name, &ks, &column_families, &db] (schema_ptr s) {
                utils::UUID uuid = s->id();
                lw_shared_ptr<column_family> cf = column_families[uuid];
                sstring cfname = cf->schema()->cf_name();
                auto sstdir = ks.column_family_directory(cfname, uuid);
                dblog.info("Keyspace {}: Reading CF {} ", ks_name, cfname);
                return ks.make_directory_for_column_family(cfname, uuid).then([&db, sstdir, uuid, ks_name, cfname] {
                    return distributed_loader::populate_column_family(db, sstdir, ks_name, cfname);
                }).handle_exception([ks_name, cfname, sstdir](std::exception_ptr eptr) {
                    std::string msg =
                        sprint("Exception while populating keyspace '%s' with column family '%s' from file '%s': %s",
                               ks_name, cfname, sstdir, eptr);
                    dblog.error("Exception while populating keyspace '{}' with column family '{}' from file '{}': {}",
                                ks_name, cfname, sstdir, eptr);
                    throw std::runtime_error(msg.c_str());
                });
            });
    }
}

static future<> populate(distributed<database>& db, sstring datadir) {
    return lister::scan_dir(datadir, { directory_entry_type::directory }, [&db] (lister::path datadir, directory_entry de) {
        auto& ks_name = de.name;
        if (is_system_keyspace(ks_name)) {
            return make_ready_future<>();
        }
        return distributed_loader::populate_keyspace(db, datadir.native(), ks_name);
    });
}

template <typename Func>
static future<>
do_parse_schema_tables(distributed<service::storage_proxy>& proxy, const sstring& _cf_name, Func&& func) {
    using namespace db::schema_tables;
    static_assert(std::is_same<future<>, std::result_of_t<Func(schema_result_value_type&)>>::value,
                  "bad Func signature");


    auto cf_name = make_lw_shared<sstring>(_cf_name);
    return db::system_keyspace::query(proxy, db::schema_tables::NAME, *cf_name).then([] (auto rs) {
        auto names = std::set<sstring>();
        for (auto& r : rs->rows()) {
            auto keyspace_name = r.template get_nonnull<sstring>("keyspace_name");
            names.emplace(keyspace_name);
        }
        return std::move(names);
    }).then([&proxy, cf_name, func = std::forward<Func>(func)] (std::set<sstring>&& names) mutable {
        return parallel_for_each(names.begin(), names.end(), [&proxy, cf_name, func = std::forward<Func>(func)] (sstring name) mutable {
            if (is_system_keyspace(name)) {
                return make_ready_future<>();
            }

            return read_schema_partition_for_keyspace(proxy, *cf_name, name).then([func, cf_name] (auto&& v) mutable {
                return do_with(std::move(v), [func = std::forward<Func>(func), cf_name] (auto& v) {
                    return func(v).then_wrapped([cf_name, &v] (future<> f) {
                        try {
                            f.get();
                        } catch (std::exception& e) {
                            dblog.error("Skipping: {}. Exception occurred when loading system table {}: {}", v.first, *cf_name, e.what());
                        }
                    });
                });
            });
        });
    });
}

future<> database::parse_system_tables(distributed<service::storage_proxy>& proxy) {
    using namespace db::schema_tables;
    return do_parse_schema_tables(proxy, db::schema_tables::KEYSPACES, [this] (schema_result_value_type &v) {
        auto ksm = create_keyspace_from_schema_partition(v);
        return create_keyspace(ksm);
    }).then([&proxy, this] {
        return do_parse_schema_tables(proxy, db::schema_tables::TYPES, [this, &proxy] (schema_result_value_type &v) {
            auto&& user_types = create_types_from_schema_partition(v);
            auto& ks = this->find_keyspace(v.first);
            for (auto&& type : user_types) {
                ks.add_user_type(type);
            }
            return make_ready_future<>();
        });
    }).then([&proxy, this] {
        return do_parse_schema_tables(proxy, db::schema_tables::TABLES, [this, &proxy] (schema_result_value_type &v) {
            return create_tables_from_tables_partition(proxy, v.second).then([this] (std::map<sstring, schema_ptr> tables) {
                return parallel_for_each(tables.begin(), tables.end(), [this] (auto& t) {
                    return this->add_column_family_and_make_directory(t.second);
                });
            });
            });
    }).then([&proxy, this] {
        return do_parse_schema_tables(proxy, db::schema_tables::VIEWS, [this, &proxy] (schema_result_value_type &v) {
            return create_views_from_schema_partition(proxy, v.second).then([this] (std::vector<view_ptr> views) {
                return parallel_for_each(views.begin(), views.end(), [this] (auto&& v) {
                    return this->add_column_family_and_make_directory(v);
                });
            });
        });
    });
}

future<> distributed_loader::init_system_keyspace(distributed<database>& db) {
    return seastar::async([&db] {
        // We need to init commitlog on shard0 before it is inited on other shards
        // because it obtains the list of pre-existing segments for replay, which must
        // not include reserve segments created by active commitlogs.
        db.invoke_on(0, [] (database& db) {
            return db.init_commitlog();
        }).get();
        db.invoke_on_all([] (database& db) {
            if (engine().cpu_id() == 0) {
                return make_ready_future<>();
            }
            return db.init_commitlog();
        }).get();

        db.invoke_on_all([] (database& db) {
            auto& cfg = db.get_config();
            bool durable = cfg.data_file_directories().size() > 0;
            db::system_keyspace::make(db, durable, cfg.volatile_system_keyspace_for_testing());
        }).get();

        // FIXME support multiple directories
        const auto& cfg = db.local().get_config();
        auto data_dir = cfg.data_file_directories()[0];

        for (auto ksname : system_keyspaces) {
            io_check(touch_directory, data_dir + "/" + ksname).get();
            distributed_loader::populate_keyspace(db, data_dir, ksname).get();

            db.invoke_on_all([ksname] (database& db) {
                auto& ks = db.find_keyspace(ksname);
                for (auto& pair : ks.metadata()->cf_meta_data()) {
                    auto cfm = pair.second;
                    auto& cf = db.find_column_family(cfm);
                    cf.mark_ready_for_writes();
                }
                return make_ready_future<>();
            }).get();
        }
    });
}

future<> distributed_loader::ensure_system_table_directories(distributed<database>& db) {
    return parallel_for_each(system_keyspaces, [&db](sstring ksname) {
        auto& ks = db.local().find_keyspace(ksname);
        return parallel_for_each(ks.metadata()->cf_meta_data(), [&ks] (auto& pair) {
            auto cfm = pair.second;
            return ks.make_directory_for_column_family(cfm->cf_name(), cfm->id());
        });
    });
}

future<> distributed_loader::init_non_system_keyspaces(distributed<database>& db, distributed<service::storage_proxy>& proxy) {
    return seastar::async([&db, &proxy] {
        db.invoke_on_all([&proxy] (database& db) {
            return db.parse_system_tables(proxy);
        }).get();

        const auto& cfg = db.local().get_config();
        populate(db, cfg.data_file_directories()[0]).get();
    });
}

future<>
database::init_commitlog() {
    return db::commitlog::create_commitlog(*_cfg).then([this](db::commitlog&& log) {
        _commitlog = std::make_unique<db::commitlog>(std::move(log));
        _commitlog->add_flush_handler([this](db::cf_id_type id, db::replay_position pos) {
            if (_column_families.count(id) == 0) {
                // the CF has been removed.
                _commitlog->discard_completed_segments(id);
                return;
            }
            _column_families[id]->flush();
        }).release(); // we have longer life time than CL. Ignore reg anchor
    });
}

unsigned
database::shard_of(const dht::token& t) {
    return dht::shard_of(t);
}

unsigned
database::shard_of(const mutation& m) {
    return shard_of(m.token());
}

unsigned
database::shard_of(const frozen_mutation& m) {
    // FIXME: This lookup wouldn't be necessary if we
    // sent the partition key in legacy form or together
    // with token.
    schema_ptr schema = find_schema(m.column_family_id());
    return shard_of(dht::global_partitioner().get_token(*schema, m.key(*schema)));
}

void database::add_keyspace(sstring name, keyspace k) {
    if (_keyspaces.count(name) != 0) {
        throw std::invalid_argument("Keyspace " + name + " already exists");
    }
    _keyspaces.emplace(std::move(name), std::move(k));
}

future<> database::update_keyspace(const sstring& name) {
    auto& proxy = service::get_storage_proxy();
    return db::schema_tables::read_schema_partition_for_keyspace(proxy, db::schema_tables::KEYSPACES, name).then([this, name](db::schema_tables::schema_result_value_type&& v) {
        auto& ks = find_keyspace(name);

        auto tmp_ksm = db::schema_tables::create_keyspace_from_schema_partition(v);
        auto new_ksm = ::make_lw_shared<keyspace_metadata>(tmp_ksm->name(), tmp_ksm->strategy_name(), tmp_ksm->strategy_options(), tmp_ksm->durable_writes(),
                        boost::copy_range<std::vector<schema_ptr>>(ks.metadata()->cf_meta_data() | boost::adaptors::map_values), ks.metadata()->user_types());
        ks.update_from(std::move(new_ksm));
        return service::get_local_migration_manager().notify_update_keyspace(ks.metadata());
    });
}

void database::drop_keyspace(const sstring& name) {
    _keyspaces.erase(name);
}

void database::add_column_family(keyspace& ks, schema_ptr schema, column_family::config cfg) {
    schema = local_schema_registry().learn(schema);
    schema->registry_entry()->mark_synced();

    lw_shared_ptr<column_family> cf;
    if (cfg.enable_commitlog && _commitlog) {
       cf = make_lw_shared<column_family>(schema, std::move(cfg), *_commitlog, *_compaction_manager, *_cl_stats);
    } else {
       cf = make_lw_shared<column_family>(schema, std::move(cfg), column_family::no_commitlog(), *_compaction_manager, *_cl_stats);
    }

    auto uuid = schema->id();
    if (_column_families.count(uuid) != 0) {
        throw std::invalid_argument("UUID " + uuid.to_sstring() + " already mapped");
    }
    auto kscf = std::make_pair(schema->ks_name(), schema->cf_name());
    if (_ks_cf_to_uuid.count(kscf) != 0) {
        throw std::invalid_argument("Column family " + schema->cf_name() + " exists");
    }
    ks.add_or_update_column_family(schema);
    cf->start();
    _column_families.emplace(uuid, std::move(cf));
    _ks_cf_to_uuid.emplace(std::move(kscf), uuid);
    if (schema->is_view()) {
        find_column_family(schema->view_info()->base_id()).add_or_update_view(view_ptr(schema));
    }
}

future<> database::add_column_family_and_make_directory(schema_ptr schema) {
    auto& ks = find_keyspace(schema->ks_name());
    add_column_family(ks, schema, ks.make_column_family_config(*schema, get_config()));
    find_column_family(schema).get_index_manager().reload();
    return ks.make_directory_for_column_family(schema->cf_name(), schema->id());
}

bool database::update_column_family(schema_ptr new_schema) {
    column_family& cfm = find_column_family(new_schema->id());
    bool columns_changed = !cfm.schema()->equal_columns(*new_schema);
    auto s = local_schema_registry().learn(new_schema);
    s->registry_entry()->mark_synced();
    cfm.set_schema(s);
    find_keyspace(s->ks_name()).metadata()->add_or_update_column_family(s);
    if (s->is_view()) {
        try {
            find_column_family(s->view_info()->base_id()).add_or_update_view(view_ptr(s));
        } catch (no_such_column_family&) {
            // Update view mutations received after base table drop.
        }
    }
    cfm.get_index_manager().reload();
    return columns_changed;
}

void database::remove(const column_family& cf) {
    auto s = cf.schema();
    auto& ks = find_keyspace(s->ks_name());
    _column_families.erase(s->id());
    ks.metadata()->remove_column_family(s);
    _ks_cf_to_uuid.erase(std::make_pair(s->ks_name(), s->cf_name()));
    if (s->is_view()) {
        try {
            find_column_family(s->view_info()->base_id()).remove_view(view_ptr(s));
        } catch (no_such_column_family&) {
            // Drop view mutations received after base table drop.
        }
    }
}

future<> database::drop_column_family(const sstring& ks_name, const sstring& cf_name, timestamp_func tsf, bool snapshot) {
    auto uuid = find_uuid(ks_name, cf_name);
    auto cf = _column_families.at(uuid);
    remove(*cf);
    auto& ks = find_keyspace(ks_name);
    return truncate(ks, *cf, std::move(tsf), snapshot).finally([this, cf] {
        return cf->stop();
    }).finally([cf] {});
}

const utils::UUID& database::find_uuid(const sstring& ks, const sstring& cf) const {
    try {
        return _ks_cf_to_uuid.at(std::make_pair(ks, cf));
    } catch (...) {
        throw std::out_of_range("");
    }
}

const utils::UUID& database::find_uuid(const schema_ptr& schema) const {
    return find_uuid(schema->ks_name(), schema->cf_name());
}

keyspace& database::find_keyspace(const sstring& name) {
    try {
        return _keyspaces.at(name);
    } catch (...) {
        std::throw_with_nested(no_such_keyspace(name));
    }
}

const keyspace& database::find_keyspace(const sstring& name) const {
    try {
        return _keyspaces.at(name);
    } catch (...) {
        std::throw_with_nested(no_such_keyspace(name));
    }
}

bool database::has_keyspace(const sstring& name) const {
    return _keyspaces.count(name) != 0;
}

std::vector<sstring>  database::get_non_system_keyspaces() const {
    std::vector<sstring> res;
    for (auto const &i : _keyspaces) {
        if (!is_system_keyspace(i.first)) {
            res.push_back(i.first);
        }
    }
    return res;
}

std::vector<lw_shared_ptr<column_family>> database::get_non_system_column_families() const {
    return boost::copy_range<std::vector<lw_shared_ptr<column_family>>>(
        get_column_families()
            | boost::adaptors::map_values
            | boost::adaptors::filtered([](const lw_shared_ptr<column_family>& cf) {
                return !is_system_keyspace(cf->schema()->ks_name());
            }));
}

column_family& database::find_column_family(const sstring& ks_name, const sstring& cf_name) {
    try {
        return find_column_family(find_uuid(ks_name, cf_name));
    } catch (...) {
        std::throw_with_nested(no_such_column_family(ks_name, cf_name));
    }
}

const column_family& database::find_column_family(const sstring& ks_name, const sstring& cf_name) const {
    try {
        return find_column_family(find_uuid(ks_name, cf_name));
    } catch (...) {
        std::throw_with_nested(no_such_column_family(ks_name, cf_name));
    }
}

column_family& database::find_column_family(const utils::UUID& uuid) {
    try {
        return *_column_families.at(uuid);
    } catch (...) {
        std::throw_with_nested(no_such_column_family(uuid));
    }
}

const column_family& database::find_column_family(const utils::UUID& uuid) const {
    try {
        return *_column_families.at(uuid);
    } catch (...) {
        std::throw_with_nested(no_such_column_family(uuid));
    }
}

bool database::column_family_exists(const utils::UUID& uuid) const {
    return _column_families.count(uuid);
}

void
keyspace::create_replication_strategy(const std::map<sstring, sstring>& options) {
    using namespace locator;

    auto& ss = service::get_local_storage_service();
    _replication_strategy =
            abstract_replication_strategy::create_replication_strategy(
                _metadata->name(), _metadata->strategy_name(),
                ss.get_token_metadata(), options);
}

locator::abstract_replication_strategy&
keyspace::get_replication_strategy() {
    return *_replication_strategy;
}


const locator::abstract_replication_strategy&
keyspace::get_replication_strategy() const {
    return *_replication_strategy;
}

void
keyspace::set_replication_strategy(std::unique_ptr<locator::abstract_replication_strategy> replication_strategy) {
    _replication_strategy = std::move(replication_strategy);
}

void keyspace::update_from(::lw_shared_ptr<keyspace_metadata> ksm) {
    _metadata = std::move(ksm);
   create_replication_strategy(_metadata->strategy_options());
}

column_family::config
keyspace::make_column_family_config(const schema& s, const db::config& db_config) const {
    column_family::config cfg;
    cfg.datadir = column_family_directory(s.cf_name(), s.id());
    cfg.enable_disk_reads = _config.enable_disk_reads;
    cfg.enable_disk_writes = _config.enable_disk_writes;
    cfg.enable_commitlog = _config.enable_commitlog;
    cfg.enable_cache = _config.enable_cache;
    cfg.dirty_memory_manager = _config.dirty_memory_manager;
    cfg.streaming_dirty_memory_manager = _config.streaming_dirty_memory_manager;
    cfg.read_concurrency_config = _config.read_concurrency_config;
    cfg.streaming_read_concurrency_config = _config.streaming_read_concurrency_config;
    cfg.cf_stats = _config.cf_stats;
    cfg.enable_incremental_backups = _config.enable_incremental_backups;
    cfg.compaction_scheduling_group = _config.compaction_scheduling_group;
    cfg.memtable_scheduling_group = _config.memtable_scheduling_group;
    cfg.memtable_to_cache_scheduling_group = _config.memtable_to_cache_scheduling_group;
    cfg.streaming_scheduling_group = _config.streaming_scheduling_group;
    cfg.query_scheduling_group = _config.query_scheduling_group;
    cfg.commitlog_scheduling_group = _config.commitlog_scheduling_group;
    cfg.enable_metrics_reporting = db_config.enable_keyspace_column_family_metrics();

    return cfg;
}

sstring
keyspace::column_family_directory(const sstring& name, utils::UUID uuid) const {
    auto uuid_sstring = uuid.to_sstring();
    boost::erase_all(uuid_sstring, "-");
    return sprint("%s/%s-%s", _config.datadir, name, uuid_sstring);
}

future<>
keyspace::make_directory_for_column_family(const sstring& name, utils::UUID uuid) {
    auto cfdir = column_family_directory(name, uuid);
    return seastar::async([cfdir = std::move(cfdir)] {
        io_check(touch_directory, cfdir).get();
        io_check(touch_directory, cfdir + "/upload").get();
    });
}

no_such_keyspace::no_such_keyspace(const sstring& ks_name)
    : runtime_error{sprint("Can't find a keyspace %s", ks_name)}
{
}

no_such_column_family::no_such_column_family(const utils::UUID& uuid)
    : runtime_error{sprint("Can't find a column family with UUID %s", uuid)}
{
}

no_such_column_family::no_such_column_family(const sstring& ks_name, const sstring& cf_name)
    : runtime_error{sprint("Can't find a column family %s in keyspace %s", cf_name, ks_name)}
{
}

column_family& database::find_column_family(const schema_ptr& schema) {
    return find_column_family(schema->id());
}

const column_family& database::find_column_family(const schema_ptr& schema) const {
    return find_column_family(schema->id());
}

using strategy_class_registry = class_registry<
    locator::abstract_replication_strategy,
    const sstring&,
    locator::token_metadata&,
    locator::snitch_ptr&,
    const std::map<sstring, sstring>&>;

keyspace_metadata::keyspace_metadata(sstring name,
             sstring strategy_name,
             std::map<sstring, sstring> strategy_options,
             bool durable_writes,
             std::vector<schema_ptr> cf_defs,
             lw_shared_ptr<user_types_metadata> user_types)
    : _name{std::move(name)}
    , _strategy_name{strategy_class_registry::to_qualified_class_name(strategy_name.empty() ? "NetworkTopologyStrategy" : strategy_name)}
    , _strategy_options{std::move(strategy_options)}
    , _durable_writes{durable_writes}
    , _user_types{std::move(user_types)}
{
    for (auto&& s : cf_defs) {
        _cf_meta_data.emplace(s->cf_name(), s);
    }
}

void keyspace_metadata::validate() const {
    using namespace locator;

    auto& ss = service::get_local_storage_service();
    abstract_replication_strategy::validate_replication_strategy(name(), strategy_name(), ss.get_token_metadata(), strategy_options());
}

std::vector<schema_ptr> keyspace_metadata::tables() const {
    return boost::copy_range<std::vector<schema_ptr>>(_cf_meta_data
            | boost::adaptors::map_values
            | boost::adaptors::filtered([] (auto&& s) { return !s->is_view(); }));
}

std::vector<view_ptr> keyspace_metadata::views() const {
    return boost::copy_range<std::vector<view_ptr>>(_cf_meta_data
            | boost::adaptors::map_values
            | boost::adaptors::filtered(std::mem_fn(&schema::is_view))
            | boost::adaptors::transformed([] (auto&& s) { return view_ptr(s); }));
}

schema_ptr database::find_schema(const sstring& ks_name, const sstring& cf_name) const {
    try {
        return find_schema(find_uuid(ks_name, cf_name));
    } catch (std::out_of_range&) {
        std::throw_with_nested(no_such_column_family(ks_name, cf_name));
    }
}

schema_ptr database::find_schema(const utils::UUID& uuid) const {
    return find_column_family(uuid).schema();
}

bool database::has_schema(const sstring& ks_name, const sstring& cf_name) const {
    return _ks_cf_to_uuid.count(std::make_pair(ks_name, cf_name)) > 0;
}


void database::create_in_memory_keyspace(const lw_shared_ptr<keyspace_metadata>& ksm) {
    keyspace ks(ksm, std::move(make_keyspace_config(*ksm)));
    ks.create_replication_strategy(ksm->strategy_options());
    _keyspaces.emplace(ksm->name(), std::move(ks));
}

future<>
database::create_keyspace(const lw_shared_ptr<keyspace_metadata>& ksm) {
    auto i = _keyspaces.find(ksm->name());
    if (i != _keyspaces.end()) {
        return make_ready_future<>();
    }

    create_in_memory_keyspace(ksm);
    auto& datadir = _keyspaces.at(ksm->name()).datadir();
    if (datadir != "") {
        return io_check(touch_directory, datadir);
    } else {
        return make_ready_future<>();
    }
}

std::set<sstring>
database::existing_index_names(const sstring& ks_name, const sstring& cf_to_exclude) const {
    std::set<sstring> names;
    for (auto& schema : find_keyspace(ks_name).metadata()->tables()) {
        if (!cf_to_exclude.empty() && schema->cf_name() == cf_to_exclude) {
            continue;
        }
        for (const auto& index_name : schema->index_names()) {
            names.emplace(index_name);
        }
    }
    return names;
}

// Based on:
//  - org.apache.cassandra.db.AbstractCell#reconcile()
//  - org.apache.cassandra.db.BufferExpiringCell#reconcile()
//  - org.apache.cassandra.db.BufferDeletedCell#reconcile()
int
compare_atomic_cell_for_merge(atomic_cell_view left, atomic_cell_view right) {
    if (left.timestamp() != right.timestamp()) {
        return left.timestamp() > right.timestamp() ? 1 : -1;
    }
    if (left.is_live() != right.is_live()) {
        return left.is_live() ? -1 : 1;
    }
    if (left.is_live()) {
        auto c = compare_unsigned(left.value(), right.value());
        if (c != 0) {
            return c;
        }
        if (left.is_live_and_has_ttl() != right.is_live_and_has_ttl()) {
            // prefer expiring cells.
            return left.is_live_and_has_ttl() ? 1 : -1;
        }
        if (left.is_live_and_has_ttl() && left.expiry() != right.expiry()) {
            return left.expiry() < right.expiry() ? -1 : 1;
        }
    } else {
        // Both are deleted
        if (left.deletion_time() != right.deletion_time()) {
            // Origin compares big-endian serialized deletion time. That's because it
            // delegates to AbstractCell.reconcile() which compares values after
            // comparing timestamps, which in case of deleted cells will hold
            // serialized expiry.
            return (uint32_t) left.deletion_time().time_since_epoch().count()
                   < (uint32_t) right.deletion_time().time_since_epoch().count() ? -1 : 1;
        }
    }
    return 0;
}

struct query_state {
    explicit query_state(schema_ptr s,
                         const query::read_command& cmd,
                         query::result_options opts,
                         const dht::partition_range_vector& ranges,
                         query::result_memory_accounter memory_accounter = { })
            : schema(std::move(s))
            , cmd(cmd)
            , builder(cmd.slice, opts, std::move(memory_accounter))
            , limit(cmd.row_limit)
            , partition_limit(cmd.partition_limit)
            , current_partition_range(ranges.begin())
            , range_end(ranges.end()){
    }
    schema_ptr schema;
    const query::read_command& cmd;
    query::result::builder builder;
    uint32_t limit;
    uint32_t partition_limit;
    bool range_empty = false;   // Avoid ubsan false-positive when moving after construction
    dht::partition_range_vector::const_iterator current_partition_range;
    dht::partition_range_vector::const_iterator range_end;
    uint32_t remaining_rows() const {
        return limit - builder.row_count();
    }
    uint32_t remaining_partitions() const {
        return partition_limit - builder.partition_count();
    }
    bool done() const {
        return !remaining_rows() || !remaining_partitions() || current_partition_range == range_end || builder.is_short_read();
    }
};

future<lw_shared_ptr<query::result>>
column_family::query(schema_ptr s, const query::read_command& cmd, query::result_options opts,
                     const dht::partition_range_vector& partition_ranges,
                     tracing::trace_state_ptr trace_state, query::result_memory_limiter& memory_limiter,
                     uint64_t max_size, db::timeout_clock::time_point timeout) {
    utils::latency_counter lc;
    _stats.reads.set_latency(lc);
    auto f = opts.request == query::result_request::only_digest
             ? memory_limiter.new_digest_read(max_size) : memory_limiter.new_data_read(max_size);
    return f.then([this, lc, s = std::move(s), &cmd, opts, &partition_ranges, trace_state = std::move(trace_state), timeout] (query::result_memory_accounter accounter) mutable {
        auto qs_ptr = std::make_unique<query_state>(std::move(s), cmd, opts, partition_ranges, std::move(accounter));
        auto& qs = *qs_ptr;
        return do_until(std::bind(&query_state::done, &qs), [this, &qs, trace_state = std::move(trace_state), timeout] {
            auto&& range = *qs.current_partition_range++;
            return data_query(qs.schema, as_mutation_source(), range, qs.cmd.slice, qs.remaining_rows(),
                              qs.remaining_partitions(), qs.cmd.timestamp, qs.builder, trace_state,
                              timeout);
        }).then([qs_ptr = std::move(qs_ptr), &qs] {
            return make_ready_future<lw_shared_ptr<query::result>>(
                    make_lw_shared<query::result>(qs.builder.build()));
        }).finally([lc, this]() mutable {
            _stats.reads.mark(lc);
            if (lc.is_start()) {
                _stats.estimated_read.add(lc.latency(), _stats.reads.hist.count);
            }
        });
    });
}

mutation_source
column_family::as_mutation_source() const {
    return mutation_source([this] (schema_ptr s,
                                   const dht::partition_range& range,
                                   const query::partition_slice& slice,
                                   const io_priority_class& pc,
                                   tracing::trace_state_ptr trace_state,
                                   streamed_mutation::forwarding fwd,
                                   mutation_reader::forwarding fwd_mr) {
        return this->make_reader(std::move(s), range, slice, pc, std::move(trace_state), fwd, fwd_mr);
    });
}

void column_family::add_coordinator_read_latency(utils::estimated_histogram::duration latency) {
    _stats.estimated_coordinator_read.add(std::chrono::duration_cast<std::chrono::microseconds>(latency).count());
}

std::chrono::milliseconds column_family::get_coordinator_read_latency_percentile(double percentile) {
    if (_cached_percentile != percentile || lowres_clock::now() - _percentile_cache_timestamp > 1s) {
        _percentile_cache_timestamp = lowres_clock::now();
        _cached_percentile = percentile;
        _percentile_cache_value = std::max(_stats.estimated_coordinator_read.percentile(percentile) / 1000, int64_t(1)) * 1ms;
        _stats.estimated_coordinator_read *= 0.9; // decay values a little to give new data points more weight
    }
    return _percentile_cache_value;
}

future<lw_shared_ptr<query::result>, cache_temperature>
database::query(schema_ptr s, const query::read_command& cmd, query::result_options opts, const dht::partition_range_vector& ranges,
                tracing::trace_state_ptr trace_state, uint64_t max_result_size, db::timeout_clock::time_point timeout) {
    column_family& cf = find_column_family(cmd.cf_id);
<<<<<<< HEAD
    return _data_query_stage(&cf, std::move(s), seastar::cref(cmd), request, seastar::cref(ranges),
=======
    return data_query_stage(&cf, std::move(s), seastar::cref(cmd), opts, seastar::cref(ranges),
>>>>>>> 992de302
                            std::move(trace_state), seastar::ref(get_result_memory_limiter()),
                            max_result_size,
                            timeout).then_wrapped([this, s = _stats, hit_rate = cf.get_global_cache_hit_rate()] (auto f) {
        if (f.failed()) {
            ++s->total_reads_failed;
            return make_exception_future<lw_shared_ptr<query::result>, cache_temperature>(f.get_exception());
        } else {
            ++s->total_reads;
            auto result = f.get0();
            s->short_data_queries += bool(result->is_short_read());
            return make_ready_future<lw_shared_ptr<query::result>, cache_temperature>(std::move(result), hit_rate);
        }
    });
}

future<reconcilable_result, cache_temperature>
database::query_mutations(schema_ptr s, const query::read_command& cmd, const dht::partition_range& range,
                          query::result_memory_accounter&& accounter, tracing::trace_state_ptr trace_state, db::timeout_clock::time_point timeout) {
    column_family& cf = find_column_family(cmd.cf_id);
    return mutation_query(std::move(s), cf.as_mutation_source(), range, cmd.slice, cmd.row_limit, cmd.partition_limit,
            cmd.timestamp, std::move(accounter), std::move(trace_state),
            timeout).then_wrapped([this, s = _stats, hit_rate = cf.get_global_cache_hit_rate()] (auto f) {
        if (f.failed()) {
            ++s->total_reads_failed;
            return make_exception_future<reconcilable_result, cache_temperature>(f.get_exception());
        } else {
            ++s->total_reads;
            auto result = f.get0();
            s->short_mutation_queries += bool(result.is_short_read());
            return make_ready_future<reconcilable_result, cache_temperature>(std::move(result), hit_rate);
        }
    });
}

std::unordered_set<sstring> database::get_initial_tokens() {
    std::unordered_set<sstring> tokens;
    sstring tokens_string = get_config().initial_token();
    try {
        boost::split(tokens, tokens_string, boost::is_any_of(sstring(", ")));
    } catch (...) {
        throw std::runtime_error(sprint("Unable to parse initial_token=%s", tokens_string));
    }
    tokens.erase("");
    return tokens;
}

std::experimental::optional<gms::inet_address> database::get_replace_address() {
    auto& cfg = get_config();
    sstring replace_address = cfg.replace_address();
    sstring replace_address_first_boot = cfg.replace_address_first_boot();
    try {
        if (!replace_address.empty()) {
            return gms::inet_address(replace_address);
        } else if (!replace_address_first_boot.empty()) {
            return gms::inet_address(replace_address_first_boot);
        }
        return std::experimental::nullopt;
    } catch (...) {
        return std::experimental::nullopt;
    }
}

bool database::is_replacing() {
    sstring replace_address_first_boot = get_config().replace_address_first_boot();
    if (!replace_address_first_boot.empty() && db::system_keyspace::bootstrap_complete()) {
        dblog.info("Replace address on first boot requested; this node is already bootstrapped");
        return false;
    }
    return bool(get_replace_address());
}

void database::register_connection_drop_notifier(netw::messaging_service& ms) {
    ms.register_connection_drop_notifier([this] (gms::inet_address ep) {
        dblog.debug("Drop hit rate info for {} because of disconnect", ep);
        for (auto&& cf : get_non_system_column_families()) {
            cf->drop_hit_rate(ep);
        }
    });
}

std::ostream& operator<<(std::ostream& out, const column_family& cf) {
    return fprint(out, "{column_family: %s/%s}", cf._schema->ks_name(), cf._schema->cf_name());
}

std::ostream& operator<<(std::ostream& out, const database& db) {
    out << "{\n";
    for (auto&& e : db._column_families) {
        auto&& cf = *e.second;
        out << "(" << e.first.to_sstring() << ", " << cf.schema()->cf_name() << ", " << cf.schema()->ks_name() << "): " << cf << "\n";
    }
    out << "}";
    return out;
}

template<typename... Args>
void column_family::do_apply(db::rp_handle&& h, Args&&... args) {
    utils::latency_counter lc;
    _stats.writes.set_latency(lc);
    db::replay_position rp = h;
    check_valid_rp(rp);
    try {
        _memtables->active_memtable().apply(std::forward<Args>(args)..., std::move(h));
        _highest_rp = std::max(_highest_rp, rp);
    } catch (...) {
        _failed_counter_applies_to_memtable++;
        throw;
    }
    _stats.writes.mark(lc);
    if (lc.is_start()) {
        _stats.estimated_write.add(lc.latency(), _stats.writes.hist.count);
    }
}

void
column_family::apply(const mutation& m, db::rp_handle&& h) {
    do_apply(std::move(h), m);
}

void
column_family::apply(const frozen_mutation& m, const schema_ptr& m_schema, db::rp_handle&& h) {
    do_apply(std::move(h), m, m_schema);
}

future<mutation> database::do_apply_counter_update(column_family& cf, const frozen_mutation& fm, schema_ptr m_schema,
                                                   db::timeout_clock::time_point timeout,tracing::trace_state_ptr trace_state) {
    auto m = fm.unfreeze(m_schema);
    m.upgrade(cf.schema());

    // prepare partition slice
    std::vector<column_id> static_columns;
    static_columns.reserve(m.partition().static_row().size());
    m.partition().static_row().for_each_cell([&] (auto id, auto&&) {
        static_columns.emplace_back(id);
    });

    query::clustering_row_ranges cr_ranges;
    cr_ranges.reserve(8);
    std::vector<column_id> regular_columns;
    regular_columns.reserve(32);

    for (auto&& cr : m.partition().clustered_rows()) {
        cr_ranges.emplace_back(query::clustering_range::make_singular(cr.key()));
        cr.row().cells().for_each_cell([&] (auto id, auto&&) {
            regular_columns.emplace_back(id);
        });
    }

    boost::sort(regular_columns);
    regular_columns.erase(std::unique(regular_columns.begin(), regular_columns.end()),
                          regular_columns.end());

    auto slice = query::partition_slice(std::move(cr_ranges), std::move(static_columns),
        std::move(regular_columns), { }, { }, cql_serialization_format::internal(), query::max_rows);

    return do_with(std::move(slice), std::move(m), std::vector<locked_cell>(),
                   [this, &cf, timeout, trace_state = std::move(trace_state)] (const query::partition_slice& slice, mutation& m, std::vector<locked_cell>& locks) mutable {
        tracing::trace(trace_state, "Acquiring counter locks");
        return cf.lock_counter_cells(m, timeout).then([&, m_schema = cf.schema(), trace_state = std::move(trace_state), timeout, this] (std::vector<locked_cell> lcs) mutable {
            locks = std::move(lcs);

            // Before counter update is applied it needs to be transformed from
            // deltas to counter shards. To do that, we need to read the current
            // counter state for each modified cell...

            tracing::trace(trace_state, "Reading counter values from the CF");
            return counter_write_query(m_schema, cf.as_mutation_source(), m.decorated_key(), slice, trace_state)
                    .then([this, &cf, &m, m_schema, timeout, trace_state] (auto mopt) {
                // ...now, that we got existing state of all affected counter
                // cells we can look for our shard in each of them, increment
                // its clock and apply the delta.
                transform_counter_updates_to_shards(m, mopt ? &*mopt : nullptr, cf.failed_counter_applies_to_memtable());
                tracing::trace(trace_state, "Applying counter update");
                return this->apply_with_commitlog(cf, m, timeout);
            }).then([&m] {
                return std::move(m);
            });
        });
    });
}

void column_family::apply_streaming_mutation(schema_ptr m_schema, utils::UUID plan_id, const frozen_mutation& m, bool fragmented) {
    if (dblog.is_enabled(logging::log_level::trace)) {
        dblog.trace("streaming apply {}", m.pretty_printer(m_schema));
    }
    if (fragmented) {
        apply_streaming_big_mutation(std::move(m_schema), plan_id, m);
        return;
    }
    _streaming_memtables->active_memtable().apply(m, m_schema);
}

void column_family::apply_streaming_big_mutation(schema_ptr m_schema, utils::UUID plan_id, const frozen_mutation& m) {
    auto it = _streaming_memtables_big.find(plan_id);
    if (it == _streaming_memtables_big.end()) {
        it = _streaming_memtables_big.emplace(plan_id, make_lw_shared<streaming_memtable_big>()).first;
        it->second->memtables = _config.enable_disk_writes ? make_streaming_memtable_big_list(*it->second) : make_memory_only_memtable_list();
    }
    auto entry = it->second;
    entry->memtables->active_memtable().apply(m, m_schema);
}

void
column_family::check_valid_rp(const db::replay_position& rp) const {
    if (rp != db::replay_position() && rp < _lowest_allowed_rp) {
        throw mutation_reordered_with_truncate_exception();
    }
}

db::replay_position column_family::set_low_replay_position_mark() {
    _lowest_allowed_rp = _highest_rp;
    return _lowest_allowed_rp;
}


future<> dirty_memory_manager::shutdown() {
    _db_shutdown_requested = true;
    _should_flush.signal();
    return std::move(_waiting_flush).then([this] {
        return _virtual_region_group.shutdown().then([this] {
            return _real_region_group.shutdown();
        });
    });
}

future<> memtable_list::request_flush() {
    if (!may_flush()) {
        return make_ready_future<>();
    } else if (!_flush_coalescing) {
        _flush_coalescing = shared_promise<>();
        return _dirty_memory_manager->get_flush_permit().then([this] (auto permit) {
            auto current_flush = std::move(*_flush_coalescing);
            _flush_coalescing = {};
            return _dirty_memory_manager->flush_one(*this, std::move(permit)).then_wrapped([this, current_flush = std::move(current_flush)] (auto f) mutable {
                if (f.failed()) {
                    current_flush.set_exception(f.get_exception());
                } else {
                    current_flush.set_value();
                }
            });
        });
    } else {
        return _flush_coalescing->get_shared_future();
    }
}

lw_shared_ptr<memtable> memtable_list::new_memtable() {
    return make_lw_shared<memtable>(_current_schema(), *_dirty_memory_manager, this);
}

future<flush_permit> flush_permit::reacquire_sstable_write_permit() && {
    return _manager->get_flush_permit(std::move(_background_permit));
}

future<> dirty_memory_manager::flush_one(memtable_list& mtlist, flush_permit&& permit) {
    return mtlist.seal_active_memtable_immediate(std::move(permit)).then_wrapped([this, schema = mtlist.back()->schema()] (auto f) {
        if (f.failed()) {
            dblog.error("Failed to flush memtable, {}:{}", schema->ks_name(), schema->cf_name());
        }
        return std::move(f);
    });
}

future<> dirty_memory_manager::flush_when_needed() {
    if (!_db) {
        return make_ready_future<>();
    }
    // If there are explicit flushes requested, we must wait for them to finish before we stop.
    return do_until([this] { return _db_shutdown_requested; }, [this] {
        auto has_work = [this] { return has_pressure() || _db_shutdown_requested; };
        return _should_flush.wait(std::move(has_work)).then([this] {
            return get_flush_permit().then([this] (auto permit) {
                // We give priority to explicit flushes. They are mainly user-initiated flushes,
                // flushes coming from a DROP statement, or commitlog flushes.
                if (_flush_serializer.waiters()) {
                    return make_ready_future<>();
                }
                // condition abated while we waited for the semaphore
                if (!this->has_pressure() || _db_shutdown_requested) {
                    return make_ready_future<>();
                }
                // There are many criteria that can be used to select what is the best memtable to
                // flush. Most of the time we want some coordination with the commitlog to allow us to
                // release commitlog segments as early as we can.
                //
                // But during pressure condition, we'll just pick the CF that holds the largest
                // memtable. The advantage of doing this is that this is objectively the one that will
                // release the biggest amount of memory and is less likely to be generating tiny
                // SSTables.
                memtable& candidate_memtable = memtable::from_region(*(this->_virtual_region_group.get_largest_region()));
                // Do not wait. The semaphore will protect us against a concurrent flush. But we
                // want to start a new one as soon as the permits are destroyed and the semaphore is
                // made ready again, not when we are done with the current one.
                this->flush_one(*(candidate_memtable.get_memtable_list()), std::move(permit));
                return make_ready_future<>();
            });
        });
    }).finally([this] {
        // We'll try to acquire the permit here to make sure we only really stop when there are no
        // in-flight flushes. Our stop condition checks for the presence of waiters, but it could be
        // that we have no waiters, but a flush still in flight. We wait for all background work to
        // stop. When that stops, we know that the foreground work in the _flush_serializer has
        // stopped as well.
        return get_units(_background_work_flush_serializer, _max_background_work).discard_result();
    });
}

void dirty_memory_manager::start_reclaiming() noexcept {
    _should_flush.signal();
}

future<> database::apply_in_memory(const frozen_mutation& m, schema_ptr m_schema, db::rp_handle&& h, db::timeout_clock::time_point timeout) {
    auto& cf = find_column_family(m.column_family_id());
    return cf.dirty_memory_region_group().run_when_memory_available([this, &m, m_schema = std::move(m_schema), h = std::move(h)]() mutable {
        try {
            auto& cf = find_column_family(m.column_family_id());
            cf.apply(m, m_schema, std::move(h));
        } catch (no_such_column_family&) {
            dblog.error("Attempting to mutate non-existent table {}", m.column_family_id());
        }
    }, timeout);
}

future<> database::apply_in_memory(const mutation& m, column_family& cf, db::rp_handle&& h, db::timeout_clock::time_point timeout) {
    return cf.dirty_memory_region_group().run_when_memory_available([this, &m, &cf, h = std::move(h)]() mutable {
        cf.apply(m, std::move(h));
    }, timeout);
}

future<mutation> database::apply_counter_update(schema_ptr s, const frozen_mutation& m, db::timeout_clock::time_point timeout, tracing::trace_state_ptr trace_state) {
  return update_write_metrics(seastar::futurize_apply([&] {
    if (!s->is_synced()) {
        throw std::runtime_error(sprint("attempted to mutate using not synced schema of %s.%s, version=%s",
                                        s->ks_name(), s->cf_name(), s->version()));
    }
    try {
        auto& cf = find_column_family(m.column_family_id());
        return do_apply_counter_update(cf, m, s, timeout, std::move(trace_state));
    } catch (no_such_column_family&) {
        dblog.error("Attempting to mutate non-existent table {}", m.column_family_id());
        throw;
    }
  }));
}

static future<> maybe_handle_reorder(std::exception_ptr exp) {
    try {
        std::rethrow_exception(exp);
        return make_exception_future(exp);
    } catch (mutation_reordered_with_truncate_exception&) {
        // This mutation raced with a truncate, so we can just drop it.
        dblog.debug("replay_position reordering detected");
        return make_ready_future<>();
    }
}

future<> database::apply_with_commitlog(column_family& cf, const mutation& m, db::timeout_clock::time_point timeout) {
    if (cf.commitlog() != nullptr) {
        return do_with(freeze(m), [this, &m, &cf, timeout] (frozen_mutation& fm) {
            commitlog_entry_writer cew(m.schema(), fm);
            return cf.commitlog()->add_entry(m.schema()->id(), cew, timeout);
        }).then([this, &m, &cf, timeout] (db::rp_handle h) {
            return apply_in_memory(m, cf, std::move(h), timeout).handle_exception(maybe_handle_reorder);
        });
    }
    return apply_in_memory(m, cf, {}, timeout);
}

future<> database::apply_with_commitlog(schema_ptr s, column_family& cf, utils::UUID uuid, const frozen_mutation& m, db::timeout_clock::time_point timeout) {
    auto cl = cf.commitlog();
    if (cl != nullptr) {
        commitlog_entry_writer cew(s, m);
        return cf.commitlog()->add_entry(uuid, cew, timeout).then([&m, this, s, timeout, cl](db::rp_handle h) {
            return this->apply_in_memory(m, s, std::move(h), timeout).handle_exception(maybe_handle_reorder);
        });
    }
    return apply_in_memory(m, std::move(s), {}, timeout);
}

future<> database::do_apply(schema_ptr s, const frozen_mutation& m, db::timeout_clock::time_point timeout) {
    // I'm doing a nullcheck here since the init code path for db etc
    // is a little in flux and commitlog is created only when db is
    // initied from datadir.
    auto uuid = m.column_family_id();
    auto& cf = find_column_family(uuid);
    if (!s->is_synced()) {
        throw std::runtime_error(sprint("attempted to mutate using not synced schema of %s.%s, version=%s",
                                 s->ks_name(), s->cf_name(), s->version()));
    }
    if (cf.views().empty()) {
        return apply_with_commitlog(std::move(s), cf, std::move(uuid), m, timeout);
    }
    future<row_locker::lock_holder> f = cf.push_view_replica_updates(s, m);
    return f.then([this, s = std::move(s), uuid = std::move(uuid), &m, timeout] (row_locker::lock_holder lock) {
        auto& cf = find_column_family(uuid);
        return apply_with_commitlog(std::move(s), cf, std::move(uuid), m, timeout).finally(
                // Hold the local lock on the base-table partition or row
                // taken before the read, until the update is done.
                [lock = std::move(lock)] { });
    });
}

struct db_apply_executor {
    static auto get() { return &database::do_apply; }
};
static thread_local auto apply_stage = seastar::make_execution_stage("db_apply", db_apply_executor::get());

template<typename Future>
Future database::update_write_metrics(Future&& f) {
    return f.then_wrapped([this, s = _stats] (auto f) {
        if (f.failed()) {
            ++s->total_writes_failed;
            try {
                f.get();
            } catch (const timed_out_error&) {
                ++s->total_writes_timedout;
                throw;
            }
            assert(0 && "should not reach");
        }
        ++s->total_writes;
        return f;
    });
}

future<> database::apply(schema_ptr s, const frozen_mutation& m, db::timeout_clock::time_point timeout) {
    if (dblog.is_enabled(logging::log_level::trace)) {
        dblog.trace("apply {}", m.pretty_printer(s));
    }
    return update_write_metrics(apply_stage(this, std::move(s), seastar::cref(m), timeout));
}

future<> database::apply_streaming_mutation(schema_ptr s, utils::UUID plan_id, const frozen_mutation& m, bool fragmented) {
    if (!s->is_synced()) {
        throw std::runtime_error(sprint("attempted to mutate using not synced schema of %s.%s, version=%s",
                                 s->ks_name(), s->cf_name(), s->version()));
    }
    return _streaming_dirty_memory_manager.region_group().run_when_memory_available([this, &m, plan_id, fragmented, s = std::move(s)] {
        auto uuid = m.column_family_id();
        auto& cf = find_column_family(uuid);
        cf.apply_streaming_mutation(s, plan_id, std::move(m), fragmented);
    });
}

keyspace::config
database::make_keyspace_config(const keyspace_metadata& ksm) {
    // FIXME support multiple directories
    keyspace::config cfg;
    if (_cfg->data_file_directories().size() > 0) {
        cfg.datadir = sprint("%s/%s", _cfg->data_file_directories()[0], ksm.name());
        cfg.enable_disk_writes = !_cfg->enable_in_memory_data_store();
        cfg.enable_disk_reads = true; // we allways read from disk
        cfg.enable_commitlog = ksm.durable_writes() && _cfg->enable_commitlog() && !_cfg->enable_in_memory_data_store();
        cfg.enable_cache = _cfg->enable_cache();

    } else {
        cfg.datadir = "";
        cfg.enable_disk_writes = false;
        cfg.enable_disk_reads = false;
        cfg.enable_commitlog = false;
        cfg.enable_cache = false;
    }
    cfg.dirty_memory_manager = &_dirty_memory_manager;
    cfg.streaming_dirty_memory_manager = &_streaming_dirty_memory_manager;
    cfg.read_concurrency_config.resources_sem = &_read_concurrency_sem;
    cfg.read_concurrency_config.active_reads = &_stats->active_reads;
    cfg.read_concurrency_config.max_queue_length = 100;
    cfg.read_concurrency_config.raise_queue_overloaded_exception = [this] {
        ++_stats->sstable_read_queue_overloaded;
        throw std::runtime_error("sstable inactive read queue overloaded");
    };
    // No timeouts or queue length limits - a failure here can kill an entire repair.
    // Trust the caller to limit concurrency.
    cfg.streaming_read_concurrency_config.resources_sem = &_streaming_concurrency_sem;
    cfg.streaming_read_concurrency_config.active_reads = &_stats->active_reads_streaming;
    cfg.cf_stats = &_cf_stats;
    cfg.enable_incremental_backups = _enable_incremental_backups;

    cfg.compaction_scheduling_group = _dbcfg.compaction_scheduling_group;
    cfg.memtable_scheduling_group = _dbcfg.memtable_scheduling_group;
    cfg.memtable_to_cache_scheduling_group = _dbcfg.memtable_to_cache_scheduling_group;
    cfg.streaming_scheduling_group = _dbcfg.streaming_scheduling_group;
    cfg.query_scheduling_group = _dbcfg.query_scheduling_group;
    cfg.commitlog_scheduling_group = _dbcfg.commitlog_scheduling_group;
    cfg.enable_metrics_reporting = _cfg->enable_keyspace_column_family_metrics();
    return cfg;
}

namespace db {

std::ostream& operator<<(std::ostream& os, const write_type& t) {
    switch(t) {
        case write_type::SIMPLE: return os << "SIMPLE";
        case write_type::BATCH: return os << "BATCH";
        case write_type::UNLOGGED_BATCH: return os << "UNLOGGED_BATCH";
        case write_type::COUNTER: return os << "COUNTER";
        case write_type::BATCH_LOG: return os << "BATCH_LOG";
        case write_type::CAS: return os << "CAS";
        case write_type::VIEW: return os << "VIEW";
    }
    abort();
}

std::ostream& operator<<(std::ostream& os, db::consistency_level cl) {
    switch (cl) {
    case db::consistency_level::ANY: return os << "ANY";
    case db::consistency_level::ONE: return os << "ONE";
    case db::consistency_level::TWO: return os << "TWO";
    case db::consistency_level::THREE: return os << "THREE";
    case db::consistency_level::QUORUM: return os << "QUORUM";
    case db::consistency_level::ALL: return os << "ALL";
    case db::consistency_level::LOCAL_QUORUM: return os << "LOCAL_QUORUM";
    case db::consistency_level::EACH_QUORUM: return os << "EACH_QUORUM";
    case db::consistency_level::SERIAL: return os << "SERIAL";
    case db::consistency_level::LOCAL_SERIAL: return os << "LOCAL_SERIAL";
    case db::consistency_level::LOCAL_ONE: return os << "LOCAL_ONE";
    default: abort();
    }
}

}

std::ostream&
operator<<(std::ostream& os, const exploded_clustering_prefix& ecp) {
    // Can't pass to_hex() to transformed(), since it is overloaded, so wrap:
    auto enhex = [] (auto&& x) { return to_hex(x); };
    return fprint(os, "prefix{%s}", ::join(":", ecp._v | boost::adaptors::transformed(enhex)));
}

std::ostream&
operator<<(std::ostream& os, const atomic_cell_view& acv) {
    if (acv.is_live()) {
        return fprint(os, "atomic_cell{%s;ts=%d;expiry=%d,ttl=%d}",
            to_hex(acv.value()),
            acv.timestamp(),
            acv.is_live_and_has_ttl() ? acv.expiry().time_since_epoch().count() : -1,
            acv.is_live_and_has_ttl() ? acv.ttl().count() : 0);
    } else {
        return fprint(os, "atomic_cell{DEAD;ts=%d;deletion_time=%d}",
            acv.timestamp(), acv.deletion_time().time_since_epoch().count());
    }
}

std::ostream&
operator<<(std::ostream& os, const atomic_cell& ac) {
    return os << atomic_cell_view(ac);
}

sstring database::get_available_index_name(const sstring &ks_name, const sstring &cf_name,
                                           std::experimental::optional<sstring> index_name_root) const
{
    auto existing_names = existing_index_names(ks_name);
    auto base_name = index_metadata::get_default_index_name(cf_name, index_name_root);
    sstring accepted_name = base_name;
    int i = 0;
    while (existing_names.count(accepted_name) > 0) {
        accepted_name = base_name + "_" + std::to_string(++i);
    }
    return accepted_name;
}

schema_ptr database::find_indexed_table(const sstring& ks_name, const sstring& index_name) const {
    for (auto& schema : find_keyspace(ks_name).metadata()->tables()) {
        if (schema->has_index(index_name)) {
            return schema;
        }
    }
    return nullptr;
}

future<>
database::stop() {
    return _compaction_manager->stop().then([this] {
        // try to ensure that CL has done disk flushing
        if (_commitlog != nullptr) {
            return _commitlog->shutdown();
        }
        return make_ready_future<>();
    }).then([this] {
        return parallel_for_each(_column_families, [this] (auto& val_pair) {
            return val_pair.second->stop();
        });
    }).then([this] {
        if (_commitlog != nullptr) {
            return _commitlog->release();
        }
        return make_ready_future<>();
    }).then([this] {
        return _system_dirty_memory_manager.shutdown();
    }).then([this] {
        return _dirty_memory_manager.shutdown();
    }).then([this] {
        return _streaming_dirty_memory_manager.shutdown();
    }).then([this] {
        return _memtable_controller.shutdown();
    }).then([this] {
        return _compaction_controller.shutdown();
    });
}

future<> database::flush_all_memtables() {
    return parallel_for_each(_column_families, [this] (auto& cfp) {
        return cfp.second->flush();
    });
}

future<> database::truncate(sstring ksname, sstring cfname, timestamp_func tsf) {
    auto& ks = find_keyspace(ksname);
    auto& cf = find_column_family(ksname, cfname);
    return truncate(ks, cf, std::move(tsf));
}

future<>
column_family::run_with_compaction_disabled(std::function<future<> ()> func) {
    ++_compaction_disabled;
    return _compaction_manager.remove(this).then(std::move(func)).finally([this] {
        if (--_compaction_disabled == 0) {
            // we're turning if on again, use function that does not increment
            // the counter further.
            do_trigger_compaction();
        }
    });
}

future<> database::truncate(const keyspace& ks, column_family& cf, timestamp_func tsf, bool with_snapshot) {
    return cf.run_async([this, &ks, &cf, tsf = std::move(tsf), with_snapshot] {
        const auto durable = ks.metadata()->durable_writes();
        const auto auto_snapshot = with_snapshot && get_config().auto_snapshot();

        // Force mutations coming in to re-acquire higher rp:s
        // This creates a "soft" ordering, in that we will guarantee that
        // any sstable written _after_ we issue the flush below will
        // only have higher rp:s than we will get from the discard_sstable
        // call.
        auto low_mark = cf.set_low_replay_position_mark();


        return cf.run_with_compaction_disabled([&cf, durable, auto_snapshot, tsf = std::move(tsf), low_mark]() mutable {
            future<> f = make_ready_future<>();
            if (durable || auto_snapshot) {
                // TODO:
                // this is not really a guarantee at all that we've actually
                // gotten all things to disk. Again, need queue-ish or something.
                f = cf.flush();
            } else {
                f = cf.clear();
            }
            return f.then([&cf, auto_snapshot, tsf = std::move(tsf), low_mark] {
                dblog.debug("Discarding sstable data for truncated CF + indexes");
                // TODO: notify truncation

                return tsf().then([&cf, auto_snapshot, low_mark](db_clock::time_point truncated_at) {
                    future<> f = make_ready_future<>();
                    if (auto_snapshot) {
                        auto name = sprint("%d-%s", truncated_at.time_since_epoch().count(), cf.schema()->cf_name());
                        f = cf.snapshot(name);
                    }
                    return f.then([&cf, truncated_at, low_mark] {
                        return cf.discard_sstables(truncated_at).then([&cf, truncated_at, low_mark](db::replay_position rp) {
                            // TODO: verify that rp == db::replay_position is because we have no sstables (and no data flushed)
                            if (rp == db::replay_position()) {
                                return make_ready_future();
                            }
                            // TODO: indexes.
                            assert(low_mark <= rp);
                            return db::system_keyspace::save_truncation_record(cf, truncated_at, rp);
                        });
                    });
                });
            });
        });
    });
}

const sstring& database::get_snitch_name() const {
    return _cfg->endpoint_snitch();
}

// For the filesystem operations, this code will assume that all keyspaces are visible in all shards
// (as we have been doing for a lot of the other operations, like the snapshot itself).
future<> database::clear_snapshot(sstring tag, std::vector<sstring> keyspace_names) {
    namespace bf = boost::filesystem;

    std::vector<sstring> data_dirs = _cfg->data_file_directories();
    lw_shared_ptr<lister::dir_entry_types> dirs_only_entries_ptr = make_lw_shared<lister::dir_entry_types>({ directory_entry_type::directory });
    lw_shared_ptr<sstring> tag_ptr = make_lw_shared<sstring>(std::move(tag));
    std::unordered_set<sstring> ks_names_set(keyspace_names.begin(), keyspace_names.end());

    return parallel_for_each(data_dirs, [this, tag_ptr, ks_names_set = std::move(ks_names_set), dirs_only_entries_ptr] (const sstring& parent_dir) {
        std::unique_ptr<lister::filter_type> filter = std::make_unique<lister::filter_type>([] (const lister::path& parent_dir, const directory_entry& dir_entry) { return true; });

        // if specific keyspaces names were given - filter only these keyspaces directories
        if (!ks_names_set.empty()) {
            filter = std::make_unique<lister::filter_type>([ks_names_set = std::move(ks_names_set)] (const lister::path& parent_dir, const directory_entry& dir_entry) {
                return ks_names_set.find(dir_entry.name) != ks_names_set.end();
            });
        }

        //
        // The keyspace data directories and their snapshots are arranged as follows:
        //
        //  <data dir>
        //  |- <keyspace name1>
        //  |  |- <column family name1>
        //  |     |- snapshots
        //  |        |- <snapshot name1>
        //  |          |- <snapshot file1>
        //  |          |- <snapshot file2>
        //  |          |- ...
        //  |        |- <snapshot name2>
        //  |        |- ...
        //  |  |- <column family name2>
        //  |  |- ...
        //  |- <keyspace name2>
        //  |- ...
        //
        return lister::scan_dir(parent_dir, *dirs_only_entries_ptr, [this, tag_ptr, dirs_only_entries_ptr] (lister::path parent_dir, directory_entry de) {
            // KS directory
            return lister::scan_dir(parent_dir / de.name.c_str(), *dirs_only_entries_ptr, [this, tag_ptr, dirs_only_entries_ptr] (lister::path parent_dir, directory_entry de) mutable {
                // CF directory
                return lister::scan_dir(parent_dir / de.name.c_str(), *dirs_only_entries_ptr, [this, tag_ptr, dirs_only_entries_ptr] (lister::path parent_dir, directory_entry de) mutable {
                    // "snapshots" directory
                    lister::path snapshots_dir(parent_dir / de.name.c_str());
                    if (tag_ptr->empty()) {
                        dblog.info("Removing {}", snapshots_dir.native());
                        // kill the whole "snapshots" subdirectory
                        return lister::rmdir(std::move(snapshots_dir));
                    } else {
                        return lister::scan_dir(std::move(snapshots_dir), *dirs_only_entries_ptr, [this, tag_ptr] (lister::path parent_dir, directory_entry de) {
                            lister::path snapshot_dir(parent_dir / de.name.c_str());
                            dblog.info("Removing {}", snapshot_dir.native());
                            return lister::rmdir(std::move(snapshot_dir));
                        }, [tag_ptr] (const lister::path& parent_dir, const directory_entry& dir_entry) { return dir_entry.name == *tag_ptr; });
                    }
                 }, [] (const lister::path& parent_dir, const directory_entry& dir_entry) { return dir_entry.name == "snapshots"; });
            });
        }, *filter);
    });
}

future<> update_schema_version_and_announce(distributed<service::storage_proxy>& proxy)
{
    return db::schema_tables::calculate_schema_digest(proxy).then([&proxy] (utils::UUID uuid) {
        return proxy.local().get_db().invoke_on_all([uuid] (database& db) {
            db.update_version(uuid);
            return make_ready_future<>();
        }).then([uuid] {
            return db::system_keyspace::update_schema_version(uuid).then([uuid] {
                dblog.info("Schema version changed to {}", uuid);
                return service::get_local_migration_manager().passive_announce(uuid);
            });
        });
    });
}

// Snapshots: snapshotting the files themselves is easy: if more than one CF
// happens to link an SSTable twice, all but one will fail, and we will end up
// with one copy.
//
// The problem for us, is that the snapshot procedure is supposed to leave a
// manifest file inside its directory.  So if we just call snapshot() from
// multiple shards, only the last one will succeed, writing its own SSTables to
// the manifest leaving all other shards' SSTables unaccounted for.
//
// Moreover, for things like drop table, the operation should only proceed when the
// snapshot is complete. That includes the manifest file being correctly written,
// and for this reason we need to wait for all shards to finish their snapshotting
// before we can move on.
//
// To know which files we must account for in the manifest, we will keep an
// SSTable set.  Theoretically, we could just rescan the snapshot directory and
// see what's in there. But we would need to wait for all shards to finish
// before we can do that anyway. That is the hard part, and once that is done
// keeping the files set is not really a big deal.
//
// This code assumes that all shards will be snapshotting at the same time. So
// far this is a safe assumption, but if we ever want to take snapshots from a
// group of shards only, this code will have to be updated to account for that.
struct snapshot_manager {
    std::unordered_set<sstring> files;
    semaphore requests;
    semaphore manifest_write;
    snapshot_manager() : requests(0), manifest_write(0) {}
};
static thread_local std::unordered_map<sstring, lw_shared_ptr<snapshot_manager>> pending_snapshots;

static future<>
seal_snapshot(sstring jsondir) {
    std::ostringstream ss;
    int n = 0;
    ss << "{" << std::endl << "\t\"files\" : [ ";
    for (auto&& rf: pending_snapshots.at(jsondir)->files) {
        if (n++ > 0) {
            ss << ", ";
        }
        ss << "\"" << rf << "\"";
    }
    ss << " ]" << std::endl << "}" << std::endl;

    auto json = ss.str();
    auto jsonfile = jsondir + "/manifest.json";

    dblog.debug("Storing manifest {}", jsonfile);

    return io_check(recursive_touch_directory, jsondir).then([jsonfile, json = std::move(json)] {
        return open_checked_file_dma(general_disk_error_handler, jsonfile, open_flags::wo | open_flags::create | open_flags::truncate).then([json](file f) {
            return do_with(make_file_output_stream(std::move(f)), [json] (output_stream<char>& out) {
                return out.write(json.c_str(), json.size()).then([&out] {
                   return out.flush();
                }).then([&out] {
                   return out.close();
                });
            });
        });
    }).then([jsondir] {
        return io_check(sync_directory, std::move(jsondir));
    }).finally([jsondir] {
        pending_snapshots.erase(jsondir);
        return make_ready_future<>();
    });
}

future<> column_family::snapshot(sstring name) {
    return flush().then([this, name = std::move(name)]() {
        auto tables = boost::copy_range<std::vector<sstables::shared_sstable>>(*_sstables->all());
        return do_with(std::move(tables), [this, name](std::vector<sstables::shared_sstable> & tables) {
            auto jsondir = _config.datadir + "/snapshots/" + name;

            return parallel_for_each(tables, [name](sstables::shared_sstable sstable) {
                auto dir = sstable->get_dir() + "/snapshots/" + name;
                return io_check(recursive_touch_directory, dir).then([sstable, dir] {
                    return sstable->create_links(dir).then_wrapped([] (future<> f) {
                        // If the SSTables are shared, one of the CPUs will fail here.
                        // That is completely fine, though. We only need one link.
                        try {
                            f.get();
                        } catch (std::system_error& e) {
                            if (e.code() != std::error_code(EEXIST, std::system_category())) {
                                throw;
                            }
                        }
                        return make_ready_future<>();
                    });
                });
            }).then([jsondir, &tables] {
                // This is not just an optimization. If we have no files, jsondir may not have been created,
                // and sync_directory would throw.
                if (tables.size()) {
                    return io_check(sync_directory, std::move(jsondir));
                } else {
                    return make_ready_future<>();
                }
            }).finally([this, &tables, jsondir] {
                auto shard = std::hash<sstring>()(jsondir) % smp::count;
                std::unordered_set<sstring> table_names;
                for (auto& sst : tables) {
                    auto f = sst->get_filename();
                    auto rf = f.substr(sst->get_dir().size() + 1);
                    table_names.insert(std::move(rf));
                }
                return smp::submit_to(shard, [requester = engine().cpu_id(), jsondir = std::move(jsondir),
                                              tables = std::move(table_names), datadir = _config.datadir] {

                    if (pending_snapshots.count(jsondir) == 0) {
                        pending_snapshots.emplace(jsondir, make_lw_shared<snapshot_manager>());
                    }
                    auto snapshot = pending_snapshots.at(jsondir);
                    for (auto&& sst: tables) {
                        snapshot->files.insert(std::move(sst));
                    }

                    snapshot->requests.signal(1);
                    auto my_work = make_ready_future<>();
                    if (requester == engine().cpu_id()) {
                        my_work = snapshot->requests.wait(smp::count).then([jsondir = std::move(jsondir),
                                                                            snapshot] () mutable {
                            return seal_snapshot(jsondir).then([snapshot] {
                                snapshot->manifest_write.signal(smp::count);
                                return make_ready_future<>();
                            });
                        });
                    }
                    return my_work.then([snapshot] {
                        return snapshot->manifest_write.wait(1);
                    }).then([snapshot] {});
                });
            });
        });
    });
}

future<bool> column_family::snapshot_exists(sstring tag) {
    sstring jsondir = _config.datadir + "/snapshots/" + tag;
    return open_checked_directory(general_disk_error_handler, std::move(jsondir)).then_wrapped([] (future<file> f) {
        try {
            f.get0();
            return make_ready_future<bool>(true);
        } catch (std::system_error& e) {
            if (e.code() != std::error_code(ENOENT, std::system_category())) {
                throw;
            }
            return make_ready_future<bool>(false);
        }
    });
}

future<std::unordered_map<sstring, column_family::snapshot_details>> column_family::get_snapshot_details() {
    std::unordered_map<sstring, snapshot_details> all_snapshots;
    return do_with(std::move(all_snapshots), lister::path(_config.datadir) / "snapshots", [this] (auto& all_snapshots, const lister::path& snapshots_dir) {
        return io_check([&] { return engine().file_exists(snapshots_dir.native()); }).then([this, &all_snapshots, &snapshots_dir](bool file_exists) {
            if (!file_exists) {
                return make_ready_future<>();
            }
            return lister::scan_dir(snapshots_dir,  { directory_entry_type::directory }, [this, &all_snapshots] (lister::path snapshots_dir, directory_entry de) {
            auto snapshot_name = de.name;
            all_snapshots.emplace(snapshot_name, snapshot_details());
            return lister::scan_dir(snapshots_dir / snapshot_name.c_str(),  { directory_entry_type::regular }, [this, &all_snapshots, snapshot_name = std::move(snapshot_name)] (lister::path snapshot_dir, directory_entry de) {
                return io_check(file_size, (snapshot_dir / de.name.c_str()).native()).then([this, &all_snapshots, snapshot_name, name = de.name] (auto size) {
                    // The manifest is the only file expected to be in this directory not belonging to the SSTable.
                    // For it, we account the total size, but zero it for the true size calculation.
                    //
                    // All the others should just generate an exception: there is something wrong, so don't blindly
                    // add it to the size.
                    if (name != "manifest.json") {
                        sstables::entry_descriptor::make_descriptor(name);
                        all_snapshots.at(snapshot_name).total += size;
                    } else {
                        size = 0;
                    }
                    return make_ready_future<uint64_t>(size);
                }).then([this, &all_snapshots, snapshot_name, name = de.name] (auto size) {
                    // FIXME: When we support multiple data directories, the file may not necessarily
                    // live in this same location. May have to test others as well.
                    return io_check(file_size, (lister::path(_config.datadir) / name.c_str()).native()).then_wrapped([&all_snapshots, snapshot_name, size] (auto fut) {
                        try {
                            // File exists in the main SSTable directory. Snapshots are not contributing to size
                            fut.get0();
                        } catch (std::system_error& e) {
                            if (e.code() != std::error_code(ENOENT, std::system_category())) {
                                throw;
                            }
                            all_snapshots.at(snapshot_name).live += size;
                        }
                        return make_ready_future<>();
                    });
                });
            });
        });
        }).then([&all_snapshots] {
            return std::move(all_snapshots);
        });
    });
}

future<> column_family::flush() {
    return _memtables->request_flush();
}

// FIXME: We can do much better than this in terms of cache management. Right
// now, we only have to flush the touched ranges because of the possibility of
// streaming containing token ownership changes.
//
// Right now we can't differentiate between that and a normal repair process,
// so we always flush. When we can differentiate those streams, we should not
// be indiscriminately touching the cache during repair. We will just have to
// invalidate the entries that are relevant to things we already have in the cache.
future<> column_family::flush_streaming_mutations(utils::UUID plan_id, dht::partition_range_vector ranges) {
    // This will effectively take the gate twice for this call. The proper way to fix that would
    // be to change seal_active_streaming_memtable_delayed to take a range parameter. However, we
    // need this code to go away as soon as we can (see FIXME above). So the double gate is a better
    // temporary counter measure.
    dblog.debug("Flushing streaming memtable, plan={}", plan_id);
    return with_gate(_streaming_flush_gate, [this, plan_id, ranges = std::move(ranges)] () mutable {
        return flush_streaming_big_mutations(plan_id).then([this, ranges = std::move(ranges)] (auto sstables) mutable {
            return _streaming_memtables->seal_active_memtable_delayed().then([this] {
                return _streaming_flush_phaser.advance_and_await();
            }).then([this, sstables = std::move(sstables), ranges = std::move(ranges)] () mutable {
                return _cache.invalidate([this, sstables = std::move(sstables)] () mutable noexcept {
                    // FIXME: this is not really noexcept, but we need to provide strong exception guarantees.
                    for (auto&& sst : sstables) {
                        // seal_active_streaming_memtable_big() ensures sst is unshared.
                        this->add_sstable(sst.sstable, {engine().cpu_id()});
                    }
                    this->try_trigger_compaction();
                }, std::move(ranges));
            });
        });
    });
}

future<std::vector<column_family::monitored_sstable>> column_family::flush_streaming_big_mutations(utils::UUID plan_id) {
    auto it = _streaming_memtables_big.find(plan_id);
    if (it == _streaming_memtables_big.end()) {
        return make_ready_future<std::vector<monitored_sstable>>(std::vector<monitored_sstable>());
    }
    auto entry = it->second;
    _streaming_memtables_big.erase(it);
    return entry->memtables->request_flush().then([entry] {
        return entry->flush_in_progress.close();
    }).then([this, entry] {
        return parallel_for_each(entry->sstables, [this] (auto& sst) {
            return sst.sstable->seal_sstable(this->incremental_backups_enabled()).then([&sst] {
                return sst.sstable->open_data();
            });
        }).then([this, entry] {
            return std::move(entry->sstables);
        });
    });
}

future<> column_family::fail_streaming_mutations(utils::UUID plan_id) {
    auto it = _streaming_memtables_big.find(plan_id);
    if (it == _streaming_memtables_big.end()) {
        return make_ready_future<>();
    }
    auto entry = it->second;
    _streaming_memtables_big.erase(it);
    return entry->flush_in_progress.close().then([this, entry] {
        for (auto&& sst : entry->sstables) {
            sst.sstable->mark_for_deletion();
        }
    });
}

future<> column_family::clear() {
    if (_commitlog) {
        _commitlog->discard_completed_segments(_schema->id());
    }
    _memtables->clear();
    _memtables->add_memtable();
    _streaming_memtables->clear();
    _streaming_memtables->add_memtable();
    _streaming_memtables_big.clear();
    return _cache.invalidate([] { /* There is no underlying mutation source */ });
}

// NOTE: does not need to be futurized, but might eventually, depending on
// if we implement notifications, whatnot.
future<db::replay_position> column_family::discard_sstables(db_clock::time_point truncated_at) {
    assert(_compaction_disabled > 0);

    return with_lock(_sstables_lock.for_read(), [this, truncated_at] {
        struct pruner {
            column_family& cf;
            db::replay_position rp;
            std::vector<sstables::shared_sstable> remove;

            pruner(column_family& cf)
                : cf(cf) {}

            void prune(db_clock::time_point truncated_at) {
                auto gc_trunc = to_gc_clock(truncated_at);

                auto pruned = make_lw_shared(cf._compaction_strategy.make_sstable_set(cf._schema));

                for (auto& p : *cf._sstables->all()) {
                    if (p->max_data_age() <= gc_trunc) {
                        rp = std::max(p->get_stats_metadata().position, rp);
                        remove.emplace_back(p);
                        continue;
                    }
                    pruned->insert(p);
                }

                cf._sstables = std::move(pruned);
            }
        };
        auto p = make_lw_shared<pruner>(*this);
        return _cache.invalidate([p, truncated_at] {
            p->prune(truncated_at);
            dblog.debug("cleaning out row cache");
        }).then([this, p]() mutable {
            return parallel_for_each(p->remove, [this](sstables::shared_sstable s) {
                _compaction_strategy.get_backlog_tracker().remove_sstable(s);
                return sstables::delete_atomically({s});
            }).then([p] {
                return make_ready_future<db::replay_position>(p->rp);
            });
        });
    });
}

future<int64_t>
column_family::disable_sstable_write() {
    _sstable_writes_disabled_at = std::chrono::steady_clock::now();
    return _sstables_lock.write_lock().then([this] {
        if (_sstables->all()->empty()) {
            return make_ready_future<int64_t>(0);
        }
        int64_t max = 0;
        for (auto&& s : *_sstables->all()) {
            max = std::max(max, s->generation());
        }
        return make_ready_future<int64_t>(max);
    });
}

std::ostream& operator<<(std::ostream& os, const user_types_metadata& m) {
    os << "org.apache.cassandra.config.UTMetaData@" << &m;
    return os;
}

std::ostream& operator<<(std::ostream& os, const keyspace_metadata& m) {
    os << "KSMetaData{";
    os << "name=" << m._name;
    os << ", strategyClass=" << m._strategy_name;
    os << ", strategyOptions={";
    int n = 0;
    for (auto& p : m._strategy_options) {
        if (n++ != 0) {
            os << ", ";
        }
        os << p.first << "=" << p.second;
    }
    os << "}";
    os << ", cfMetaData={";
    n = 0;
    for (auto& p : m._cf_meta_data) {
        if (n++ != 0) {
            os << ", ";
        }
        os << p.first << "=" << p.second;
    }
    os << "}";
    os << ", durable_writes=" << m._durable_writes;
    os << ", userTypes=" << m._user_types;
    os << "}";
    return os;
}

void column_family::set_schema(schema_ptr s) {
    dblog.debug("Changing schema version of {}.{} ({}) from {} to {}",
                _schema->ks_name(), _schema->cf_name(), _schema->id(), _schema->version(), s->version());

    for (auto& m : *_memtables) {
        m->set_schema(s);
    }

    for (auto& m : *_streaming_memtables) {
        m->set_schema(s);
    }

    for (auto smb : _streaming_memtables_big) {
        for (auto m : *smb.second->memtables) {
            m->set_schema(s);
        }
    }

    _cache.set_schema(s);
    _counter_cell_locks->set_schema(s);
    _schema = std::move(s);

    set_compaction_strategy(_schema->compaction_strategy());
    trigger_compaction();
}

static std::vector<view_ptr>::iterator find_view(std::vector<view_ptr>& views, const view_ptr& v) {
    return std::find_if(views.begin(), views.end(), [&v] (auto&& e) {
        return e->cf_name() == v->cf_name();
    });
}
void column_family::add_or_update_view(view_ptr v) {
    auto existing = find_view(_views, v);
    if (existing != _views.end()) {
        *existing = std::move(v);
    } else {
        _views.push_back(std::move(v));
    }
}

void column_family::remove_view(view_ptr v) {
    auto existing = find_view(_views, v);
    if (existing != _views.end()) {
        _views.erase(existing);
    }
}

const std::vector<view_ptr>& column_family::views() const {
    return _views;
}

std::vector<view_ptr> column_family::affected_views(const schema_ptr& base, const mutation& update) const {
    //FIXME: Avoid allocating a vector here; consider returning the boost iterator.
    return boost::copy_range<std::vector<view_ptr>>(_views | boost::adaptors::filtered([&, this] (auto&& view) {
        return db::view::partition_key_matches(*base, *view->view_info(), update.decorated_key());
    }));
}

/**
 * Given some updates on the base table and the existing values for the rows affected by that update, generates the
 * mutations to be applied to the base table's views, and sends them to the paired view replicas.
 *
 * @param base the base schema at a particular version.
 * @param views the affected views which need to be updated.
 * @param updates the base table updates being applied.
 * @param existings the existing values for the rows affected by updates. This is used to decide if a view is
 * obsoleted by the update and should be removed, gather the values for columns that may not be part of the update if
 * a new view entry needs to be created, and compute the minimal updates to be applied if the view entry isn't changed
 * but has simply some updated values.
 * @return a future resolving to the mutations to apply to the views, which can be empty.
 */
future<> column_family::generate_and_propagate_view_updates(const schema_ptr& base,
        std::vector<view_ptr>&& views,
        mutation&& m,
        flat_mutation_reader_opt existings) const {
    auto base_token = m.token();
    return db::view::generate_view_updates(base,
                        std::move(views),
                        flat_mutation_reader_from_mutations({std::move(m)}),
                        std::move(existings)).then([base_token = std::move(base_token)] (auto&& updates) {
        db::view::mutate_MV(std::move(base_token), std::move(updates));
    });
}

/**
 * Given an update for the base table, calculates the set of potentially affected views,
 * generates the relevant updates, and sends them to the paired view replicas.
 */
future<row_locker::lock_holder> column_family::push_view_replica_updates(const schema_ptr& s, const frozen_mutation& fm) const {
    //FIXME: Avoid unfreezing here.
    auto m = fm.unfreeze(s);
    auto& base = schema();
    m.upgrade(base);
    auto views = affected_views(base, m);
    if (views.empty()) {
        return make_ready_future<row_locker::lock_holder>();
    }
    auto cr_ranges = db::view::calculate_affected_clustering_ranges(*base, m.decorated_key(), m.partition(), views);
    if (cr_ranges.empty()) {
        return generate_and_propagate_view_updates(base, std::move(views), std::move(m), { }).then([] {
                // In this case we are not doing a read-before-write, just a
                // write, so no lock is needed.
                return make_ready_future<row_locker::lock_holder>();
        });
    }
    // We read the whole set of regular columns in case the update now causes a base row to pass
    // a view's filters, and a view happens to include columns that have no value in this update.
    // Also, one of those columns can determine the lifetime of the base row, if it has a TTL.
    auto columns = boost::copy_range<std::vector<column_id>>(
            base->regular_columns() | boost::adaptors::transformed(std::mem_fn(&column_definition::id)));
    query::partition_slice::option_set opts;
    opts.set(query::partition_slice::option::send_partition_key);
    opts.set(query::partition_slice::option::send_clustering_key);
    opts.set(query::partition_slice::option::send_timestamp);
    opts.set(query::partition_slice::option::send_ttl);
    auto slice = query::partition_slice(
            std::move(cr_ranges), { }, std::move(columns), std::move(opts), { }, cql_serialization_format::internal(), query::max_rows);
    // Take the shard-local lock on the base-table row or partition as needed.
    // We'll return this lock to the caller, which will release it after
    // writing the base-table update.
    future<row_locker::lock_holder> lockf = local_base_lock(base, m.decorated_key(), slice.default_row_ranges());
    return lockf.then([m = std::move(m), slice = std::move(slice), views = std::move(views), base, this] (row_locker::lock_holder lock) {
      return do_with(
        dht::partition_range::make_singular(m.decorated_key()),
        std::move(slice),
        std::move(m),
        [base, views = std::move(views), lock = std::move(lock), this] (auto& pk, auto& slice, auto& m) mutable {
            auto reader = this->as_mutation_source().make_reader(
                base,
                pk,
                slice,
                service::get_local_sstable_query_read_priority());
            return this->generate_and_propagate_view_updates(base, std::move(views), std::move(m), std::move(reader)).then([lock = std::move(lock)] () mutable {
                // return the local partition/row lock we have taken so it
                // remains locked until the caller is done modifying this
                // partition/row and destroys the lock object.
                return std::move(lock);
            });
      });
    });
}

/**
 * Shard-local locking of clustering rows or entire partitions of the base
 * table during a Materialized-View read-modify-update:
 *
 * Consider that two concurrent base-table updates set column C, a column
 * added to a view's primary key, to two different values - V1 and V2.
 * Say that that before the updates, C's value was V0. Both updates may remove
 * from the view the old row with V0, one will add a view row with V1 and the
 * second will add a view row with V2, and we end up with two rows, with the
 * two different values, instead of just one row with the last value.
 *
 * The solution is to lock the base row which we read to ensure atomic read-
 * modify-write to the view table: Under one locked section, the row with V0
 * is deleted and a new one with V1 is created, and then under a second locked
 * section the row with V1 is deleted and a new  one with V2 is created.
 * Note that the lock is node-local (and in fact shard-local) and the locked
 * section doesn't include the view table modifications - it includes just the
 * read and the creation of the update commands - commands which will
 * eventually be sent to the view replicas.
 *
 * We need to lock a base-table row even if an update does not modify the
 * view's new key column C: Consider an update that only updates a non-key
 * column (but also in the view) D. We still need to read the current base row
 * to retrieve the view row's current key (column C), and then write the
 * modification to *that* view row. Having several such modifications in
 * parallel is fine. What is not fine is to have in parallel a modification
 * of the value of C. So basically we need a reader-writer lock (a.k.a.
 * shared-exclusive lock) on base rows:
 * 1. Updates which do not modify the view's key column take a reader lock
 *    on the base row.
 * 2. Updates which do modify the view's key column take a writer lock.
 *
 * Further complicating matters is that some operations involve multiple
 * base rows - such as a deletion of an entire partition or a range of rows.
 * In that case, we should lock the entire partition, and forbid parallel
 * work on the same partition or one of its rows. We can do this with a
 * read-writer lock on base partitions:
 * 1. Before we lock a row (as described above), we lock its partition key
 *    with the reader lock.
 * 2. When an operation involves an entire partition (or range of rows),
 *    we lock the partition key with a writer lock.
 *
 * If an operation involves only a range of rows, not an entire partition,
 * we could in theory lock only this range and not an entire partition.
 * However, we expect this case to be rare enough to not care about and we
 * currently just lock the entire partition.
 *
 * If a base table has *multiple* views, we still read the base table row
 * only once, and have to keep a lock around this read and all the view
 * updates generation. This lock needs to be the strictest of the above -
 * i.e., if a column is modified which is not part of one view's key but is
 * part of a second view's key - we should lock the base row with the
 * stricter writer lock, not a reader lock.
 */
future<row_locker::lock_holder>
column_family::local_base_lock(const schema_ptr& s, const dht::decorated_key& pk, const query::clustering_row_ranges& rows) const {
    // FIXME: Optimization:
    // Below we always pass "true" to the lock functions and take an exclusive
    // lock on the affected row or partition. But as explained above, if all
    // the modified columns are not key columns in *any* of the views, and
    // shared lock is enough. We should test for this case and pass false.
    // This will allow more parallelism in concurrent modifications to the
    // same row - probably not a very urgent case.
    _row_locker.upgrade(s);
    if (rows.size() == 1 && rows[0].is_singular() && rows[0].start() && !rows[0].start()->value().is_empty(*s)) {
        // A single clustering row is involved.
        return _row_locker.lock_ck(pk, rows[0].start()->value(), true);
    } else {
        // More than a single clustering row is involved. Most commonly it's
        // the entire partition, so let's lock the entire partition. We could
        // lock less than the entire partition in more elaborate cases where
        // just a few individual rows are involved, or row ranges, but we
        // don't think this will make a practical difference.
        return _row_locker.lock_pk(pk, true);
    }
}

void column_family::set_hit_rate(gms::inet_address addr, cache_temperature rate) {
    auto& e = _cluster_cache_hit_rates[addr];
    e.rate = rate;
    e.last_updated = lowres_clock::now();
}

column_family::cache_hit_rate column_family::get_hit_rate(gms::inet_address addr) {
    auto it = _cluster_cache_hit_rates.find(addr);
    if (utils::fb_utilities::get_broadcast_address() == addr) {
        return cache_hit_rate { _global_cache_hit_rate, lowres_clock::now()};
    }
    if (it == _cluster_cache_hit_rates.end()) {
        // no data yet, get it from the gossiper
        auto& gossiper = gms::get_local_gossiper();
        auto* eps = gossiper.get_endpoint_state_for_endpoint_ptr(addr);
        if (eps) {
            auto* state = eps->get_application_state_ptr(gms::application_state::CACHE_HITRATES);
            float f = -1.0f; // missing state means old node
            if (state) {
                sstring me = sprint("%s.%s", _schema->ks_name(), _schema->cf_name());
                auto i = state->value.find(me);
                if (i != sstring::npos) {
                    f = strtof(&state->value[i + me.size() + 1], nullptr);
                } else {
                    f = 0.0f; // empty state means that node has rebooted
                }
                set_hit_rate(addr, cache_temperature(f));
                return cache_hit_rate{cache_temperature(f), lowres_clock::now()};
            }
        }
        return cache_hit_rate {cache_temperature(0.0f), lowres_clock::now()};
    } else {
        return it->second;
    }
}

void column_family::drop_hit_rate(gms::inet_address addr) {
    _cluster_cache_hit_rates.erase(addr);
}

flat_mutation_reader make_local_shard_sstable_reader(schema_ptr s,
        lw_shared_ptr<sstables::sstable_set> sstables,
        const dht::partition_range& pr,
        const query::partition_slice& slice,
        const io_priority_class& pc,
        reader_resource_tracker resource_tracker,
        tracing::trace_state_ptr trace_state,
        streamed_mutation::forwarding fwd,
        mutation_reader::forwarding fwd_mr,
        sstables::read_monitor_generator& monitor_generator)
{
    auto reader_factory_fn = [s, &slice, &pc, resource_tracker, fwd, fwd_mr, &monitor_generator] (sstables::shared_sstable& sst, const dht::partition_range& pr) {
        flat_mutation_reader reader = sst->read_range_rows_flat(s, pr, slice, pc, resource_tracker, fwd, fwd_mr, monitor_generator(sst));
        if (sst->is_shared()) {
            using sig = bool (&)(const dht::decorated_key&);
            reader = make_filtering_reader(std::move(reader), sig(belongs_to_current_shard));
        }
        return reader;
    };
    return make_combined_reader(s, std::make_unique<incremental_reader_selector>(s,
                    std::move(sstables),
                    pr,
                    slice,
                    pc,
                    std::move(resource_tracker),
                    std::move(trace_state),
                    fwd,
                    fwd_mr,
                    std::move(reader_factory_fn)),
            fwd,
            fwd_mr);
}

flat_mutation_reader make_range_sstable_reader(schema_ptr s,
        lw_shared_ptr<sstables::sstable_set> sstables,
        const dht::partition_range& pr,
        const query::partition_slice& slice,
        const io_priority_class& pc,
        reader_resource_tracker resource_tracker,
        tracing::trace_state_ptr trace_state,
        streamed_mutation::forwarding fwd,
        mutation_reader::forwarding fwd_mr,
        sstables::read_monitor_generator& monitor_generator)
{
    auto reader_factory_fn = [s, &slice, &pc, resource_tracker, fwd, fwd_mr, &monitor_generator] (sstables::shared_sstable& sst, const dht::partition_range& pr) {
        return sst->read_range_rows_flat(s, pr, slice, pc, resource_tracker, fwd, fwd_mr, monitor_generator(sst));
    };
    return make_combined_reader(s, std::make_unique<incremental_reader_selector>(s,
                    std::move(sstables),
                    pr,
                    slice,
                    pc,
                    std::move(resource_tracker),
                    std::move(trace_state),
                    fwd,
                    fwd_mr,
                    std::move(reader_factory_fn)),
            fwd,
            fwd_mr);
}

future<>
write_memtable_to_sstable(memtable& mt, sstables::shared_sstable sst,
                          sstables::write_monitor& monitor,
                          bool backup, const io_priority_class& pc, bool leave_unsealed) {
    sstables::sstable_writer_config cfg;
    cfg.replay_position = mt.replay_position();
    cfg.backup = backup;
    cfg.leave_unsealed = leave_unsealed;
    cfg.monitor = &monitor;
    return sst->write_components(mt.make_flush_reader(mt.schema(), pc),
                                 mt.partition_count(), mt.schema(), cfg, pc);
}

future<>
write_memtable_to_sstable(memtable& mt, sstables::shared_sstable sst) {
    return do_with(permit_monitor(sstable_write_permit::unconditional()), [&mt, sst] (auto& monitor) {
        return write_memtable_to_sstable(mt, std::move(sst), monitor);
    });
}

std::ostream& operator<<(std::ostream& os, gc_clock::time_point tp) {
    auto sec = std::chrono::duration_cast<std::chrono::seconds>(tp.time_since_epoch()).count();
    std::ostream tmp(os.rdbuf());
    tmp << std::setw(12) << sec;
    return os;
}<|MERGE_RESOLUTION|>--- conflicted
+++ resolved
@@ -3023,11 +3023,7 @@
 database::query(schema_ptr s, const query::read_command& cmd, query::result_options opts, const dht::partition_range_vector& ranges,
                 tracing::trace_state_ptr trace_state, uint64_t max_result_size, db::timeout_clock::time_point timeout) {
     column_family& cf = find_column_family(cmd.cf_id);
-<<<<<<< HEAD
-    return _data_query_stage(&cf, std::move(s), seastar::cref(cmd), request, seastar::cref(ranges),
-=======
-    return data_query_stage(&cf, std::move(s), seastar::cref(cmd), opts, seastar::cref(ranges),
->>>>>>> 992de302
+    return _data_query_stage(&cf, std::move(s), seastar::cref(cmd), opts, seastar::cref(ranges),
                             std::move(trace_state), seastar::ref(get_result_memory_limiter()),
                             max_result_size,
                             timeout).then_wrapped([this, s = _stats, hit_rate = cf.get_global_cache_hit_rate()] (auto f) {
